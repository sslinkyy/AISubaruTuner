from fastapi import FastAPI, UploadFile, File, Body, Depends, HTTPException
from fastapi.middleware.cors import CORSMiddleware
from fastapi.security import HTTPBearer, HTTPAuthorizationCredentials
from typing import Dict, List, Optional
from datetime import datetime, timezone
import os
import json
import uuid
import logging
import pandas as pd
from pathlib import Path

if __package__ in {None, ""}:
    # Allow running this file directly via `python backend/main.py`
    import sys

    sys.path.append(os.path.dirname(os.path.dirname(os.path.abspath(__file__))))
    __package__ = "backend"

# Import your modules
try:
    from .tune_diff import compute_tune_diff, TuneDiffResult
    from .datalog_parser import parse_datalog, detect_issues
    from .ai_suggestions import generate_suggestions
    from .safety_checks import run_safety_checks
    from .tune_optimizer import optimize_tune

    legacy_modules_available = True
except ImportError as e:
    logging.warning(f"Legacy modules not available: {e}")
    legacy_modules_available = False

from .rom_integration import create_rom_integration_manager
from . import enhanced_ai_suggestions

# Configure logging
logging.basicConfig(level=logging.INFO)
logger = logging.getLogger(__name__)

# Create directories
os.makedirs("./uploads", exist_ok=True)
os.makedirs("./exports", exist_ok=True)
os.makedirs("./logs", exist_ok=True)

app = FastAPI(
    title="ECU Tuning Assistant API",
    version="3.0.0",
    description="Production-ready ECU tuning application with XML definition support and comprehensive ROM analysis",
)

app.add_middleware(
    CORSMiddleware,
    allow_origins=["*"],  # Adjust for production
    allow_credentials=True,
    allow_methods=["*"],
    allow_headers=["*"],
)

security = HTTPBearer()
rom_manager = create_rom_integration_manager()
active_sessions = {}
usage_stats = {
    "total_sessions": 0,
    "active_users": 0,
    "avg_rating": 4.7,
    "suggestion_acceptance": 0.82,
    "safety_pass_rate": 0.95,
}


def to_python_types(obj):
    import numpy as np
    import pandas as pd

    if isinstance(obj, dict):
        return {k: to_python_types(v) for k, v in obj.items()}
    elif isinstance(obj, list):
        return [to_python_types(i) for i in obj]
    elif isinstance(obj, np.integer):
        return int(obj)
    elif isinstance(obj, np.floating):
        return float(obj)
    elif isinstance(obj, np.ndarray):
        return obj.tolist()
    elif isinstance(obj, np.bool_):
        return bool(obj)
    elif isinstance(obj, np.generic):
        return obj.item()
    elif pd.isna(obj):
        return None
    else:
        return obj


def verify_token(credentials: HTTPAuthorizationCredentials = Depends(security)):
    # TODO: Implement real JWT verification
    return {"user_id": "demo_user", "role": "user"}


def is_admin(user: dict = Depends(verify_token)):
    return user.get("role") == "admin"


def generate_session_id():
    return str(uuid.uuid4())


def hash_file(file_path: str) -> str:
    import hashlib

    hasher = hashlib.sha256()
    with open(file_path, "rb") as f:
        for chunk in iter(lambda: f.read(4096), b""):
            hasher.update(chunk)
    return hasher.hexdigest()


def validate_file_size(file: UploadFile, max_size_mb: int = 50):
    if hasattr(file, "size") and file.size > max_size_mb * 1024 * 1024:
        raise HTTPException(
            status_code=413, detail=f"File too large. Max size: {max_size_mb}MB"
        )


def validate_file_type(filename: str, allowed_extensions: List[str]):
    ext = Path(filename).suffix.lower()
    if ext not in allowed_extensions:
        raise HTTPException(
            status_code=400, detail=f"Invalid file type. Allowed: {allowed_extensions}"
        )
<<<<<<< HEAD


=======


>>>>>>> 69d0ce47
def detect_platform(
    datalog_path: str, tune_path: str = None, definition_path: str = None
) -> str:
    try:
        if definition_path and definition_path.endswith(".xml"):
            return "Subaru"
        if tune_path:
            tune_ext = Path(tune_path).suffix.lower()
            if tune_ext in [".bin", ".hex", ".rom"]:
                return "Subaru"
        with open(datalog_path, "r") as f:
            content = f.read(1000).lower()
        if "a/f correction" in content or "engine speed" in content:
            return "Subaru"
        elif "rpm" in content and "map" in content:
            return "Hondata"
        else:
            return "Unknown"
    except:
        return "Unknown"


@app.get("/health")
async def health_check():
    return {
        "status": "healthy",
        "timestamp": datetime.now(timezone.utc).isoformat(),
        "version": "3.0.0",
        "features": {
            "xml_definition_support": True,
            "rom_analysis": True,
            "legacy_compatibility": legacy_modules_available,
        },
    }


@app.post("/api/upload_package")
async def upload_package(
    datalog: UploadFile = File(...),
    tune: UploadFile = File(...),
    definition: Optional[UploadFile] = File(None),
    user: dict = Depends(verify_token),
):
    try:
        validate_file_size(datalog, 50)
        validate_file_size(tune, 50)
        validate_file_type(datalog.filename, [".csv", ".log"])
        validate_file_type(tune.filename, [".bin", ".hex", ".rom"])
        if definition:
            validate_file_size(definition, 10)
            validate_file_type(definition.filename, [".xml"])

        session_id = generate_session_id()
        session_dir = f"./uploads/{session_id}"
        os.makedirs(session_dir, exist_ok=True)

        datalog_path = f"{session_dir}/{datalog.filename}"
        tune_path = f"{session_dir}/{tune.filename}"
        definition_path = None

        with open(datalog_path, "wb") as f:
            f.write(await datalog.read())
        with open(tune_path, "wb") as f:
            f.write(await tune.read())
        if definition:
            definition_path = f"{session_dir}/{definition.filename}"
            with open(definition_path, "wb") as f:
                f.write(await definition.read())

        datalog_hash = hash_file(datalog_path)
        tune_hash = hash_file(tune_path)
        definition_hash = hash_file(definition_path) if definition_path else None

        platform = detect_platform(datalog_path, tune_path, definition_path)

        session_data = {
            "user_id": user["user_id"],
            "created_at": datetime.now(timezone.utc).isoformat(),
            "datalog": {
                "filename": datalog.filename,
                "file_path": datalog_path,
                "hash": datalog_hash,
            },
            "tune": {
                "filename": tune.filename,
                "file_path": tune_path,
                "hash": tune_hash,
            },
            "platform": platform,
            "status": "uploaded",
            "analysis_type": "enhanced" if definition_path else "standard",
        }
        if definition_path:
            session_data["definition"] = {
                "filename": definition.filename,
                "file_path": definition_path,
                "hash": definition_hash,
            }

        active_sessions[session_id] = session_data
        usage_stats["total_sessions"] += 1

        logger.info(
            f"Package uploaded for session {session_id} by user {user['user_id']} (Platform: {platform}, XML: {definition_path is not None})"
        )

        return to_python_types(
            {
                "status": "success",
                "session_id": session_id,
                "platform": platform,
                "analysis_type": session_data["analysis_type"],
                "datalog": session_data["datalog"],
                "tune": session_data["tune"],
                "definition": session_data.get("definition"),
                "xml_definition_provided": definition_path is not None,
                "enhanced_analysis_available": definition_path is not None,
            }
        )

    except Exception as e:
        logger.error(f"Package upload failed: {str(e)}")
        raise HTTPException(status_code=500, detail=str(e))


@app.post("/api/analyze_package")
async def analyze_package(
    session_id: str = Body(..., embed=True), user: dict = Depends(verify_token)
):
    try:
        session = active_sessions.get(session_id)
        if not session:
            logger.warning(f"Session {session_id} not found for user {user['user_id']}")
            raise HTTPException(status_code=404, detail="Session not found")

        datalog_path = session["datalog"]["file_path"]
        tune_path = session["tune"]["file_path"]
        definition_path = session.get("definition", {}).get("file_path")
        platform = session["platform"]

        logger.info(f"Starting enhanced analysis for session {session_id}")

        enhanced_results = None
        analysis_successful = False
        try:
            enhanced_results = rom_manager.analyze_rom_package(
                datalog_path=datalog_path,
                tune_path=tune_path,
                definition_path=definition_path,
            )
            analysis_successful = True
            logger.info(
                f"Enhanced ROM analysis completed: {enhanced_results['rom_analysis']['tables_parsed']} tables, {enhanced_results['tune_changes']['total_changes']} changes"
            )
        except Exception as e:
            logger.error(f"Enhanced ROM analysis failed: {e}")
            enhanced_results = None
            analysis_successful = False

        # --- DEBUGGING AND DATALOG INJECTION START ---
        if enhanced_results:
            datalog_analysis = enhanced_results.get("datalog_analysis", {})
            logger.info(f"Datalog analysis keys: {list(datalog_analysis.keys())}")
            datalog_data = datalog_analysis.get("datalog", {}).get("data", [])
            logger.info(f"Datalog data length: {len(datalog_data)}")

            if not datalog_data:
                logger.info(
                    "Datalog data missing or empty, parsing datalog manually..."
                )
                datalog_df = parse_datalog(datalog_path, platform)
                datalog_records = datalog_df.to_dict(orient="records")
                enhanced_results.setdefault("datalog_analysis", {}).setdefault(
                    "datalog", {}
                )["data"] = datalog_records
                logger.info(
                    f"Injected {len(datalog_records)} datalog records into analysis results"
                )
        # --- DEBUGGING AND DATALOG INJECTION END ---

        legacy_results = None
        if legacy_modules_available:
            try:
                datalog_df = parse_datalog(datalog_path, platform)
                legacy_issues = detect_issues(datalog_df, platform)

                datalog_dict = {
                    "data": datalog_df.to_dict(orient="records"),
                    "columns": list(datalog_df.columns),
                    "total_rows": len(datalog_df),
                    "platform": platform,
                }

                tune_dict = {
                    "file_path": tune_path,
                    "platform": platform,
                    "size": (
                        os.path.getsize(tune_path) if os.path.exists(tune_path) else 0
                    ),
                    "hash": session["tune"]["hash"],
                }

                safety_report = run_safety_checks(tune_dict, datalog_dict)

                analysis_data = {
                    "datalog": datalog_dict,
                    "tune": tune_dict,
                    "platform": platform,
                    "issues": legacy_issues,
                }
                legacy_suggestions = generate_suggestions(analysis_data)

                legacy_results = {
                    "issues": legacy_issues,
                    "suggestions": legacy_suggestions,
                    "safety_report": safety_report,
                }

                logger.info("Legacy analysis completed successfully")

            except Exception as e:
                logger.warning(f"Legacy analysis failed: {e}")
                legacy_results = {
                    "issues": [],
                    "suggestions": [],
                    "safety_report": {
                        "overall_status": "unknown",
                        "critical_issues": [],
                        "warnings": [],
                    },
                }

        ai_suggestions_list = []
        if enhanced_results:
            try:
                ai_suggestions_list = (
                    enhanced_ai_suggestions.generate_enhanced_ai_suggestions(
                        {
                            "datalog": enhanced_results.get("datalog_analysis", {}),
                            "tune": enhanced_results.get("tune_changes", {}),
                            "platform": platform,
                            "issues": enhanced_results.get("datalog_analysis", {}).get(
                                "issues", []
                            ),
                        }
                    )
                )
            except Exception as e:
                logger.error(f"Failed to generate enhanced AI suggestions: {e}")
                ai_suggestions_list = []

        analysis_metadata = {
            "completed_at": datetime.now(timezone.utc).isoformat(),
            "enhanced_analysis_successful": analysis_successful,
            "legacy_analysis_available": legacy_modules_available,
            "xml_definition_used": definition_path is not None,
        }

        if enhanced_results:
            analysis_metadata.update(
                {
                    "issues_count": enhanced_results["datalog_analysis"].get(
                        "issues_found", 0
                    ),
                    "tables_parsed": enhanced_results["rom_analysis"].get(
                        "tables_parsed", 0
                    ),
                    "tune_changes_count": enhanced_results["tune_changes"].get(
                        "total_changes", 0
                    ),
                    "safety_status": enhanced_results["datalog_analysis"].get(
                        "safety_status", "unknown"
                    ),
                    "analysis_confidence": enhanced_results["quality_metrics"].get(
                        "analysis_confidence", 0
                    ),
                }
            )

        session["analysis"] = analysis_metadata

        logger.info(
            f"Complete analysis finished for session {session_id} by user {user['user_id']}"
        )

        response_data = {
            "status": "success",
            "session_id": session_id,
            "platform": platform,
            "analysis_type": "enhanced" if enhanced_results else "legacy",
            "timestamp": datetime.now(timezone.utc).isoformat(),
            "ai_suggestions": ai_suggestions_list,
        }

        if enhanced_results:
            response_data.update(
                {
                    "rom_analysis": enhanced_results["rom_analysis"],
                    "datalog_analysis": enhanced_results["datalog_analysis"],
                    "tune_changes": enhanced_results["tune_changes"],
                    "quality_metrics": enhanced_results["quality_metrics"],
                    "detailed_data": {
                        "rom_tables_summary": enhanced_results["detailed_data"][
                            "rom_tables"
                        ][:20],
                        "critical_issues": enhanced_results["detailed_data"][
                            "datalog_issues"
                        ][:10],
                        "top_suggestions": enhanced_results["detailed_data"][
                            "suggestions"
                        ][:10],
                        "safety_warnings": enhanced_results["detailed_data"][
                            "safety_warnings"
                        ],
                    },
                }
            )

        if legacy_results:
            response_data["legacy_compatibility"] = legacy_results

        response_data["metadata"] = {
            "analysis_version": "3.0.0",
            "enhanced_features_used": enhanced_results is not None,
            "xml_definition_available": definition_path is not None,
            "legacy_fallback_used": legacy_results is not None,
            "total_processing_time": "calculated_in_production",
        }

        return to_python_types(response_data)

    except HTTPException as he:
        raise he
    except Exception as e:
        logger.error(f"Analysis failed: {str(e)}")
        raise HTTPException(
            status_code=500, detail="Internal server error during analysis"
        )


# ... (rest of your endpoints unchanged) ...


@app.get("/api/session/{session_id}/table/{table_name}")
async def get_table_data(
    session_id: str, table_name: str, user: dict = Depends(verify_token)
):
    session = active_sessions.get(session_id)
    if not session:
        raise HTTPException(status_code=404, detail="Session not found")

    if "analysis" not in session:
        raise HTTPException(
            status_code=400, detail="Analysis not completed for this session"
        )

    try:
        table_data = rom_manager.get_table_data(session, table_name)
        if not table_data:
            raise HTTPException(
                status_code=404, detail=f"Table '{table_name}' not found"
            )
        return to_python_types(table_data)
    except Exception as e:
        logger.error(f"Failed to get table data for {table_name}: {e}")
        raise HTTPException(status_code=500, detail=str(e))


<<<<<<< HEAD
=======

>>>>>>> 69d0ce47
@app.get("/api/session/{session_id}/table_diff/{table_name}")
async def get_table_diff(
    session_id: str, table_name: str, user: dict = Depends(verify_token)
):
    """Return before/after values for a ROM table in Carberry format"""
    session = active_sessions.get(session_id)
    if not session:
        raise HTTPException(status_code=404, detail="Session not found")

    if "analysis" not in session:
        raise HTTPException(status_code=400, detail="Analysis not completed")

    try:
        datalog_path = session["datalog"]["file_path"]
        tune_path = session["tune"]["file_path"]
        definition_path = session.get("definition", {}).get("file_path")

        results = rom_manager.analyze_rom_package(
            datalog_path, tune_path, definition_path
        )
        tune_changes = results["detailed_data"]["tune_change_details"]

        table_data = rom_manager.get_table_data(session, table_name)
        if not table_data:
            raise HTTPException(
                status_code=404, detail=f"Table '{table_name}' not found"
            )

        diff = rom_manager.generate_carberry_diff(table_data, tune_changes)
        return to_python_types(diff)
    except Exception as e:
        logger.error(f"Failed to get table diff for {table_name}: {e}")
        raise HTTPException(status_code=500, detail=str(e))


<<<<<<< HEAD
=======

>>>>>>> 69d0ce47
@app.get("/api/session/{session_id}/tune_changes")
async def get_tune_changes(
    session_id: str, detailed: bool = False, user: dict = Depends(verify_token)
):
    session = active_sessions.get(session_id)
    if not session:
        raise HTTPException(status_code=404, detail="Session not found")

    if "analysis" not in session:
        raise HTTPException(status_code=400, detail="Analysis not completed")

    try:
        datalog_path = session["datalog"]["file_path"]
        tune_path = session["tune"]["file_path"]
        definition_path = session.get("definition", {}).get("file_path")

        results = rom_manager.analyze_rom_package(
            datalog_path, tune_path, definition_path
        )
        tune_changes = results["tune_changes"]

        if detailed:
            tune_changes["detailed_changes"] = results["detailed_data"][
                "tune_change_details"
            ]
            tune_changes["rom_compatibility"] = results["quality_metrics"][
                "rom_compatibility"
            ]
            tune_changes["analysis_metadata"] = results["metadata"]

        return to_python_types(tune_changes)
    except Exception as e:
        logger.error(f"Failed to get tune changes for session {session_id}: {e}")
        raise HTTPException(status_code=500, detail=str(e))


@app.get("/api/session/{session_id}/tables")
async def get_rom_tables(
    session_id: str, category: Optional[str] = None, user: dict = Depends(verify_token)
):
    session = active_sessions.get(session_id)
    if not session:
        raise HTTPException(status_code=404, detail="Session not found")

    if "analysis" not in session:
        raise HTTPException(status_code=400, detail="Analysis not completed")

    try:
        datalog_path = session["datalog"]["file_path"]
        tune_path = session["tune"]["file_path"]
        definition_path = session.get("definition", {}).get("file_path")

        results = rom_manager.analyze_rom_package(
            datalog_path, tune_path, definition_path
        )
        tables = results["detailed_data"]["rom_tables"]

        if category:
            category_keywords = {
                "fuel": ["fuel", "injector", "pulse"],
                "timing": ["timing", "ignition"],
                "boost": ["boost", "wastegate"],
                "idle": ["idle", "iac"],
                "learning": ["learning", "correction"],
            }
            if category.lower() in category_keywords:
                keywords = category_keywords[category.lower()]
                tables = [
                    t for t in tables if any(kw in t["name"].lower() for kw in keywords)
                ]

        return to_python_types(
            {
                "session_id": session_id,
                "total_tables": len(tables),
                "category_filter": category,
                "tables": tables,
            }
        )
    except Exception as e:
        logger.error(f"Failed to get ROM tables for session {session_id}: {e}")
        raise HTTPException(status_code=500, detail=str(e))


@app.post("/api/session/{session_id}/export_changes")
async def export_tune_changes(
    session_id: str,
    format: str = Body("json", embed=True),
    user: dict = Depends(verify_token),
):
    session = active_sessions.get(session_id)
    if not session:
        raise HTTPException(status_code=404, detail="Session not found")

    if format not in ["json", "csv", "xml"]:
        raise HTTPException(status_code=400, detail="Unsupported export format")

    try:
        datalog_path = session["datalog"]["file_path"]
        tune_path = session["tune"]["file_path"]
        definition_path = session.get("definition", {}).get("file_path")

        results = rom_manager.analyze_rom_package(
            datalog_path, tune_path, definition_path
        )

        export_dir = f"./exports/{session_id}"
        os.makedirs(export_dir, exist_ok=True)

        timestamp = datetime.now(timezone.utc).strftime("%Y%m%d_%H%M%S")
        filename = f"tune_changes_{timestamp}.{format}"
        filepath = f"{export_dir}/{filename}"

        if format == "json":
            with open(filepath, "w") as f:
                json.dump(results, f, indent=2, default=str)
        elif format == "csv":
            changes_data = []
            for change in results["detailed_data"]["tune_change_details"]:
                for cell_change in change.get("cell_changes", []):
                    changes_data.append(
                        {
                            "table_name": change["table_name"],
                            "row": cell_change["row"],
                            "col": cell_change["col"],
                            "rpm": cell_change["rpm"],
                            "load": cell_change["load"],
                            "old_value": cell_change["old_value"],
                            "new_value": cell_change["new_value"],
                            "change_percent": cell_change["change_percent"],
                            "priority": change["priority"],
                        }
                    )
            df = pd.DataFrame(changes_data)
            df.to_csv(filepath, index=False)
        else:
            # XML export not implemented yet
            raise HTTPException(status_code=501, detail="XML export not implemented")

        return {
            "status": "success",
            "export_file": filename,
            "format": format,
            "download_url": f"/api/download/{session_id}/{filename}",
        }
    except Exception as e:
        logger.error(f"Failed to export tune changes: {e}")
        raise HTTPException(status_code=500, detail=str(e))


@app.get("/api/system/status")
async def get_system_status(user: dict = Depends(verify_token)):
    return {
        "status": "operational",
        "version": "3.0.0",
        "features": {
            "xml_definition_parsing": True,
            "rom_table_extraction": True,
            "enhanced_tune_analysis": True,
            "legacy_compatibility": legacy_modules_available,
        },
        "statistics": {
            "active_sessions": len(active_sessions),
            "total_sessions": usage_stats["total_sessions"],
            "cache_size": (
                len(rom_manager.cache) if hasattr(rom_manager, "cache") else 0
            ),
        },
        "timestamp": datetime.now(timezone.utc).isoformat(),
    }


@app.post("/api/admin/clear_cache")
async def clear_system_cache(user: dict = Depends(is_admin)):
    try:
        rom_manager.clear_cache()
        return {
            "status": "success",
            "message": "System cache cleared",
            "timestamp": datetime.now(timezone.utc).isoformat(),
        }
    except Exception as e:
        logger.error(f"Failed to clear cache: {e}")
        raise HTTPException(status_code=500, detail="Failed to clear cache")


if __name__ == "__main__":
    import uvicorn

    uvicorn.run(app, host="0.0.0.0", port=8000, log_level="info")<|MERGE_RESOLUTION|>--- conflicted
+++ resolved
@@ -128,13 +128,7 @@
         raise HTTPException(
             status_code=400, detail=f"Invalid file type. Allowed: {allowed_extensions}"
         )
-<<<<<<< HEAD
-
-
-=======
-
-
->>>>>>> 69d0ce47
+
 def detect_platform(
     datalog_path: str, tune_path: str = None, definition_path: str = None
 ) -> str:
@@ -503,10 +497,6 @@
         raise HTTPException(status_code=500, detail=str(e))
 
 
-<<<<<<< HEAD
-=======
-
->>>>>>> 69d0ce47
 @app.get("/api/session/{session_id}/table_diff/{table_name}")
 async def get_table_diff(
     session_id: str, table_name: str, user: dict = Depends(verify_token)
@@ -542,10 +532,6 @@
         raise HTTPException(status_code=500, detail=str(e))
 
 
-<<<<<<< HEAD
-=======
-
->>>>>>> 69d0ce47
 @app.get("/api/session/{session_id}/tune_changes")
 async def get_tune_changes(
     session_id: str, detailed: bool = False, user: dict = Depends(verify_token)
