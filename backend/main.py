from fastapi import FastAPI, UploadFile, File, Body, Depends, HTTPException
from fastapi.middleware.cors import CORSMiddleware
from fastapi.security import HTTPBearer, HTTPAuthorizationCredentials
from typing import Dict, List, Optional
from datetime import datetime, timezone
import os
import json
import uuid
import logging
import pandas as pd
from pathlib import Path

# Import your modules
try:
    from .tune_diff import compute_tune_diff, TuneDiffResult
    from .datalog_parser import parse_datalog, detect_issues
    from .ai_suggestions import generate_suggestions
    from .safety_checks import run_safety_checks
    from .tune_optimizer import optimize_tune

    legacy_modules_available = True
except ImportError as e:
    logging.warning(f"Legacy modules not available: {e}")
    legacy_modules_available = False

from .rom_integration import create_rom_integration_manager
from . import enhanced_ai_suggestions

# Configure logging
logging.basicConfig(level=logging.INFO)
logger = logging.getLogger(__name__)

# Create directories
os.makedirs("./uploads", exist_ok=True)
os.makedirs("./exports", exist_ok=True)
os.makedirs("./logs", exist_ok=True)

app = FastAPI(
    title="ECU Tuning Assistant API",
    version="3.0.0",
    description="Production-ready ECU tuning application with XML definition support and comprehensive ROM analysis",
)

app.add_middleware(
    CORSMiddleware,
    allow_origins=["*"],  # Adjust for production
    allow_credentials=True,
    allow_methods=["*"],
    allow_headers=["*"],
)

security = HTTPBearer()
rom_manager = create_rom_integration_manager()
active_sessions = {}
usage_stats = {
    "total_sessions": 0,
    "active_users": 0,
    "avg_rating": 4.7,
    "suggestion_acceptance": 0.82,
    "safety_pass_rate": 0.95,
}


def to_python_types(obj):
    import numpy as np
    import pandas as pd

    if isinstance(obj, dict):
        return {k: to_python_types(v) for k, v in obj.items()}
    elif isinstance(obj, list):
        return [to_python_types(i) for i in obj]
    elif isinstance(obj, np.integer):
        return int(obj)
    elif isinstance(obj, np.floating):
        return float(obj)
    elif isinstance(obj, np.ndarray):
        return obj.tolist()
    elif isinstance(obj, np.bool_):
        return bool(obj)
    elif isinstance(obj, np.generic):
        return obj.item()
    elif pd.isna(obj):
        return None
    else:
        return obj


def verify_token(credentials: HTTPAuthorizationCredentials = Depends(security)):
    # TODO: Implement real JWT verification
    return {"user_id": "demo_user", "role": "user"}


def is_admin(user: dict = Depends(verify_token)):
    return user.get("role") == "admin"


def generate_session_id():
    return str(uuid.uuid4())


def hash_file(file_path: str) -> str:
    import hashlib

    hasher = hashlib.sha256()
    with open(file_path, "rb") as f:
        for chunk in iter(lambda: f.read(4096), b""):
            hasher.update(chunk)
    return hasher.hexdigest()


def validate_file_size(file: UploadFile, max_size_mb: int = 50):
    if hasattr(file, "size") and file.size > max_size_mb * 1024 * 1024:
        raise HTTPException(
            status_code=413, detail=f"File too large. Max size: {max_size_mb}MB"
        )


def validate_file_type(filename: str, allowed_extensions: List[str]):
    ext = Path(filename).suffix.lower()
    if ext not in allowed_extensions:
        raise HTTPException(
            status_code=400, detail=f"Invalid file type. Allowed: {allowed_extensions}"
        )


def detect_platform(
    datalog_path: str, tune_path: str = None, definition_path: str = None
) -> str:
    try:
        if definition_path and definition_path.endswith(".xml"):
            return "Subaru"
        if tune_path:
            tune_ext = Path(tune_path).suffix.lower()
            if tune_ext in [".bin", ".hex", ".rom"]:
                return "Subaru"
        with open(datalog_path, "r") as f:
            content = f.read(1000).lower()
        if "a/f correction" in content or "engine speed" in content:
            return "Subaru"
        elif "rpm" in content and "map" in content:
            return "Hondata"
        else:
            return "Unknown"
    except:
        return "Unknown"


@app.get("/health")
async def health_check():
    return {
        "status": "healthy",
        "timestamp": datetime.now(timezone.utc).isoformat(),
        "version": "3.0.0",
        "features": {
            "xml_definition_support": True,
            "rom_analysis": True,
            "legacy_compatibility": legacy_modules_available,
        },
    }


@app.post("/api/upload_package")
async def upload_package(
    datalog: UploadFile = File(...),
    tune: UploadFile = File(...),
    definition: Optional[UploadFile] = File(None),
    user: dict = Depends(verify_token),
):
    try:
        validate_file_size(datalog, 50)
        validate_file_size(tune, 50)
        validate_file_type(datalog.filename, [".csv", ".log"])
        validate_file_type(tune.filename, [".bin", ".hex", ".rom"])
        if definition:
            validate_file_size(definition, 10)
            validate_file_type(definition.filename, [".xml"])

        session_id = generate_session_id()
        session_dir = f"./uploads/{session_id}"
        os.makedirs(session_dir, exist_ok=True)

        datalog_path = f"{session_dir}/{datalog.filename}"
        tune_path = f"{session_dir}/{tune.filename}"
        definition_path = None

        with open(datalog_path, "wb") as f:
            f.write(await datalog.read())
        with open(tune_path, "wb") as f:
            f.write(await tune.read())
        if definition:
            definition_path = f"{session_dir}/{definition.filename}"
            with open(definition_path, "wb") as f:
                f.write(await definition.read())

        datalog_hash = hash_file(datalog_path)
        tune_hash = hash_file(tune_path)
        definition_hash = hash_file(definition_path) if definition_path else None

        platform = detect_platform(datalog_path, tune_path, definition_path)

        session_data = {
            "user_id": user["user_id"],
            "created_at": datetime.now(timezone.utc).isoformat(),
            "datalog": {
                "filename": datalog.filename,
                "file_path": datalog_path,
                "hash": datalog_hash,
            },
            "tune": {
                "filename": tune.filename,
                "file_path": tune_path,
                "hash": tune_hash,
            },
            "platform": platform,
            "status": "uploaded",
            "analysis_type": "enhanced" if definition_path else "standard",
        }
        if definition_path:
            session_data["definition"] = {
                "filename": definition.filename,
                "file_path": definition_path,
                "hash": definition_hash,
            }

        active_sessions[session_id] = session_data
        usage_stats["total_sessions"] += 1

        logger.info(
            f"Package uploaded for session {session_id} by user {user['user_id']} (Platform: {platform}, XML: {definition_path is not None})"
        )

        return to_python_types(
            {
                "status": "success",
                "session_id": session_id,
                "platform": platform,
                "analysis_type": session_data["analysis_type"],
                "datalog": session_data["datalog"],
                "tune": session_data["tune"],
                "definition": session_data.get("definition"),
                "xml_definition_provided": definition_path is not None,
                "enhanced_analysis_available": definition_path is not None,
            }
        )

    except Exception as e:
        logger.error(f"Package upload failed: {str(e)}")
        raise HTTPException(status_code=500, detail=str(e))


@app.post("/api/analyze_package")
async def analyze_package(
    session_id: str = Body(..., embed=True), user: dict = Depends(verify_token)
):
    try:
        session = active_sessions.get(session_id)
        if not session:
            logger.warning(f"Session {session_id} not found for user {user['user_id']}")
            raise HTTPException(status_code=404, detail="Session not found")

        datalog_path = session["datalog"]["file_path"]
        tune_path = session["tune"]["file_path"]
        definition_path = session.get("definition", {}).get("file_path")
        platform = session["platform"]

        logger.info(f"Starting enhanced analysis for session {session_id}")

        enhanced_results = None
        analysis_successful = False
        try:
            enhanced_results = rom_manager.analyze_rom_package(
                datalog_path=datalog_path,
                tune_path=tune_path,
                definition_path=definition_path,
            )
            analysis_successful = True
            logger.info(
                f"Enhanced ROM analysis completed: {enhanced_results['rom_analysis']['tables_parsed']} tables, {enhanced_results['tune_changes']['total_changes']} changes"
            )
        except Exception as e:
            logger.error(f"Enhanced ROM analysis failed: {e}")
            enhanced_results = None
            analysis_successful = False

        # --- DEBUGGING AND DATALOG INJECTION START ---
        if enhanced_results:
            datalog_analysis = enhanced_results.get("datalog_analysis", {})
            logger.info(f"Datalog analysis keys: {list(datalog_analysis.keys())}")
            datalog_data = datalog_analysis.get("datalog", {}).get("data", [])
            logger.info(f"Datalog data length: {len(datalog_data)}")

            if not datalog_data:
                logger.info(
                    "Datalog data missing or empty, parsing datalog manually..."
                )
                datalog_df = parse_datalog(datalog_path, platform)
                datalog_records = datalog_df.to_dict(orient="records")
                enhanced_results.setdefault("datalog_analysis", {}).setdefault(
                    "datalog", {}
                )["data"] = datalog_records
                logger.info(
                    f"Injected {len(datalog_records)} datalog records into analysis results"
                )
        # --- DEBUGGING AND DATALOG INJECTION END ---

        legacy_results = None
        if legacy_modules_available:
            try:
                datalog_df = parse_datalog(datalog_path, platform)
                legacy_issues = detect_issues(datalog_df, platform)

                datalog_dict = {
                    "data": datalog_df.to_dict(orient="records"),
                    "columns": list(datalog_df.columns),
                    "total_rows": len(datalog_df),
                    "platform": platform,
                }

                tune_dict = {
                    "file_path": tune_path,
                    "platform": platform,
                    "size": (
                        os.path.getsize(tune_path) if os.path.exists(tune_path) else 0
                    ),
                    "hash": session["tune"]["hash"],
                }

                safety_report = run_safety_checks(tune_dict, datalog_dict)

                analysis_data = {
                    "datalog": datalog_dict,
                    "tune": tune_dict,
                    "platform": platform,
                    "issues": legacy_issues,
                }
                legacy_suggestions = generate_suggestions(analysis_data)

                legacy_results = {
                    "issues": legacy_issues,
                    "suggestions": legacy_suggestions,
                    "safety_report": safety_report,
                }

                logger.info("Legacy analysis completed successfully")

            except Exception as e:
                logger.warning(f"Legacy analysis failed: {e}")
                legacy_results = {
                    "issues": [],
                    "suggestions": [],
                    "safety_report": {
                        "overall_status": "unknown",
                        "critical_issues": [],
                        "warnings": [],
                    },
                }

        ai_suggestions_list = []
        if enhanced_results:
            try:
                ai_suggestions_list = (
                    enhanced_ai_suggestions.generate_enhanced_ai_suggestions(
                        {
                            "datalog": enhanced_results.get("datalog_analysis", {}),
                            "tune": enhanced_results.get("tune_changes", {}),
                            "platform": platform,
                            "issues": enhanced_results.get("datalog_analysis", {}).get(
                                "issues", []
                            ),
                        }
                    )
                )
            except Exception as e:
                logger.error(f"Failed to generate enhanced AI suggestions: {e}")
                ai_suggestions_list = []

        analysis_metadata = {
            "completed_at": datetime.now(timezone.utc).isoformat(),
            "enhanced_analysis_successful": analysis_successful,
            "legacy_analysis_available": legacy_modules_available,
            "xml_definition_used": definition_path is not None,
        }

        if enhanced_results:
            analysis_metadata.update(
                {
                    "issues_count": enhanced_results["datalog_analysis"].get(
                        "issues_found", 0
                    ),
                    "tables_parsed": enhanced_results["rom_analysis"].get(
                        "tables_parsed", 0
                    ),
                    "tune_changes_count": enhanced_results["tune_changes"].get(
                        "total_changes", 0
                    ),
                    "safety_status": enhanced_results["datalog_analysis"].get(
                        "safety_status", "unknown"
                    ),
                    "analysis_confidence": enhanced_results["quality_metrics"].get(
                        "analysis_confidence", 0
                    ),
                }
            )

        session["analysis"] = analysis_metadata

        logger.info(
            f"Complete analysis finished for session {session_id} by user {user['user_id']}"
        )

        response_data = {
            "status": "success",
            "session_id": session_id,
            "platform": platform,
            "analysis_type": "enhanced" if enhanced_results else "legacy",
            "timestamp": datetime.now(timezone.utc).isoformat(),
            "ai_suggestions": ai_suggestions_list,
        }

        if enhanced_results:
            response_data.update(
                {
                    "rom_analysis": enhanced_results["rom_analysis"],
                    "datalog_analysis": enhanced_results["datalog_analysis"],
                    "tune_changes": enhanced_results["tune_changes"],
                    "quality_metrics": enhanced_results["quality_metrics"],
                    "detailed_data": {
                        "rom_tables_summary": enhanced_results["detailed_data"][
                            "rom_tables"
                        ][:20],
                        "critical_issues": enhanced_results["detailed_data"][
                            "datalog_issues"
                        ][:10],
                        "top_suggestions": enhanced_results["detailed_data"][
                            "suggestions"
                        ][:10],
                        "safety_warnings": enhanced_results["detailed_data"][
                            "safety_warnings"
                        ],
                    },
                }
            )

        if legacy_results:
            response_data["legacy_compatibility"] = legacy_results

        response_data["metadata"] = {
            "analysis_version": "3.0.0",
            "enhanced_features_used": enhanced_results is not None,
            "xml_definition_available": definition_path is not None,
            "legacy_fallback_used": legacy_results is not None,
            "total_processing_time": "calculated_in_production",
        }

        return to_python_types(response_data)

    except HTTPException as he:
        raise he
    except Exception as e:
        logger.error(f"Analysis failed: {str(e)}")
        raise HTTPException(
            status_code=500, detail="Internal server error during analysis"
        )


# ... (rest of your endpoints unchanged) ...


@app.get("/api/session/{session_id}/table/{table_name}")
async def get_table_data(
    session_id: str, table_name: str, user: dict = Depends(verify_token)
):
    session = active_sessions.get(session_id)
    if not session:
        raise HTTPException(status_code=404, detail="Session not found")

    if "analysis" not in session:
        raise HTTPException(
            status_code=400, detail="Analysis not completed for this session"
        )

    try:
        table_data = rom_manager.get_table_data(session, table_name)
        if not table_data:
            raise HTTPException(
                status_code=404, detail=f"Table '{table_name}' not found"
            )
        return to_python_types(table_data)
    except Exception as e:
        logger.error(f"Failed to get table data for {table_name}: {e}")
        raise HTTPException(status_code=500, detail=str(e))


<<<<<<< HEAD
@app.get("/api/session/{session_id}/table_diff/{table_name}")
async def get_table_diff(
    session_id: str, table_name: str, user: dict = Depends(verify_token)
):
    """Return before/after values for a ROM table in Carberry format"""
    session = active_sessions.get(session_id)
    if not session:
        raise HTTPException(status_code=404, detail="Session not found")

    if "analysis" not in session:
        raise HTTPException(status_code=400, detail="Analysis not completed")

    try:
        datalog_path = session["datalog"]["file_path"]
        tune_path = session["tune"]["file_path"]
        definition_path = session.get("definition", {}).get("file_path")

        results = rom_manager.analyze_rom_package(
            datalog_path, tune_path, definition_path
        )
        tune_changes = results["detailed_data"]["tune_change_details"]

        table_data = rom_manager.get_table_data(session, table_name)
        if not table_data:
            raise HTTPException(
                status_code=404, detail=f"Table '{table_name}' not found"
            )

        diff = rom_manager.generate_carberry_diff(table_data, tune_changes)
        return to_python_types(diff)
    except Exception as e:
        logger.error(f"Failed to get table diff for {table_name}: {e}")
        raise HTTPException(status_code=500, detail=str(e))


=======
>>>>>>> 9c2c7d12
@app.get("/api/session/{session_id}/tune_changes")
async def get_tune_changes(
    session_id: str, detailed: bool = False, user: dict = Depends(verify_token)
):
    session = active_sessions.get(session_id)
    if not session:
        raise HTTPException(status_code=404, detail="Session not found")

    if "analysis" not in session:
        raise HTTPException(status_code=400, detail="Analysis not completed")

    try:
        datalog_path = session["datalog"]["file_path"]
        tune_path = session["tune"]["file_path"]
        definition_path = session.get("definition", {}).get("file_path")

        results = rom_manager.analyze_rom_package(
            datalog_path, tune_path, definition_path
        )
        tune_changes = results["tune_changes"]

        if detailed:
            tune_changes["detailed_changes"] = results["detailed_data"][
                "tune_change_details"
            ]
            tune_changes["rom_compatibility"] = results["quality_metrics"][
                "rom_compatibility"
            ]
            tune_changes["analysis_metadata"] = results["metadata"]

        return to_python_types(tune_changes)
    except Exception as e:
        logger.error(f"Failed to get tune changes for session {session_id}: {e}")
        raise HTTPException(status_code=500, detail=str(e))


@app.get("/api/session/{session_id}/tables")
async def get_rom_tables(
    session_id: str, category: Optional[str] = None, user: dict = Depends(verify_token)
):
    session = active_sessions.get(session_id)
    if not session:
        raise HTTPException(status_code=404, detail="Session not found")

    if "analysis" not in session:
        raise HTTPException(status_code=400, detail="Analysis not completed")

    try:
        datalog_path = session["datalog"]["file_path"]
        tune_path = session["tune"]["file_path"]
        definition_path = session.get("definition", {}).get("file_path")

        results = rom_manager.analyze_rom_package(
            datalog_path, tune_path, definition_path
        )
        tables = results["detailed_data"]["rom_tables"]

        if category:
            category_keywords = {
                "fuel": ["fuel", "injector", "pulse"],
                "timing": ["timing", "ignition"],
                "boost": ["boost", "wastegate"],
                "idle": ["idle", "iac"],
                "learning": ["learning", "correction"],
            }
            if category.lower() in category_keywords:
                keywords = category_keywords[category.lower()]
                tables = [
                    t for t in tables if any(kw in t["name"].lower() for kw in keywords)
                ]

        return to_python_types(
            {
                "session_id": session_id,
                "total_tables": len(tables),
                "category_filter": category,
                "tables": tables,
            }
        )
    except Exception as e:
        logger.error(f"Failed to get ROM tables for session {session_id}: {e}")
        raise HTTPException(status_code=500, detail=str(e))


@app.post("/api/session/{session_id}/export_changes")
async def export_tune_changes(
    session_id: str,
    format: str = Body("json", embed=True),
    user: dict = Depends(verify_token),
):
    session = active_sessions.get(session_id)
    if not session:
        raise HTTPException(status_code=404, detail="Session not found")

    if format not in ["json", "csv", "xml"]:
        raise HTTPException(status_code=400, detail="Unsupported export format")

    try:
        datalog_path = session["datalog"]["file_path"]
        tune_path = session["tune"]["file_path"]
        definition_path = session.get("definition", {}).get("file_path")

        results = rom_manager.analyze_rom_package(
            datalog_path, tune_path, definition_path
        )

        export_dir = f"./exports/{session_id}"
        os.makedirs(export_dir, exist_ok=True)

        timestamp = datetime.now(timezone.utc).strftime("%Y%m%d_%H%M%S")
        filename = f"tune_changes_{timestamp}.{format}"
        filepath = f"{export_dir}/{filename}"

        if format == "json":
            with open(filepath, "w") as f:
                json.dump(results, f, indent=2, default=str)
        elif format == "csv":
            changes_data = []
            for change in results["detailed_data"]["tune_change_details"]:
                for cell_change in change.get("cell_changes", []):
                    changes_data.append(
                        {
                            "table_name": change["table_name"],
                            "row": cell_change["row"],
                            "col": cell_change["col"],
                            "rpm": cell_change["rpm"],
                            "load": cell_change["load"],
                            "old_value": cell_change["old_value"],
                            "new_value": cell_change["new_value"],
                            "change_percent": cell_change["change_percent"],
                            "priority": change["priority"],
                        }
                    )
            df = pd.DataFrame(changes_data)
            df.to_csv(filepath, index=False)
        else:
            # XML export not implemented yet
            raise HTTPException(status_code=501, detail="XML export not implemented")

        return {
            "status": "success",
            "export_file": filename,
            "format": format,
            "download_url": f"/api/download/{session_id}/{filename}",
        }
    except Exception as e:
        logger.error(f"Failed to export tune changes: {e}")
        raise HTTPException(status_code=500, detail=str(e))


@app.get("/api/system/status")
async def get_system_status(user: dict = Depends(verify_token)):
    return {
        "status": "operational",
        "version": "3.0.0",
        "features": {
            "xml_definition_parsing": True,
            "rom_table_extraction": True,
            "enhanced_tune_analysis": True,
            "legacy_compatibility": legacy_modules_available,
        },
        "statistics": {
            "active_sessions": len(active_sessions),
            "total_sessions": usage_stats["total_sessions"],
            "cache_size": (
                len(rom_manager.cache) if hasattr(rom_manager, "cache") else 0
            ),
        },
        "timestamp": datetime.now(timezone.utc).isoformat(),
    }


@app.post("/api/admin/clear_cache")
async def clear_system_cache(user: dict = Depends(is_admin)):
    try:
        rom_manager.clear_cache()
        return {
            "status": "success",
            "message": "System cache cleared",
            "timestamp": datetime.now(timezone.utc).isoformat(),
        }
    except Exception as e:
        logger.error(f"Failed to clear cache: {e}")
        raise HTTPException(status_code=500, detail="Failed to clear cache")


if __name__ == "__main__":
    import uvicorn

    uvicorn.run(app, host="0.0.0.0", port=8000, log_level="info")<|MERGE_RESOLUTION|>--- conflicted
+++ resolved
@@ -491,7 +491,7 @@
         raise HTTPException(status_code=500, detail=str(e))
 
 
-<<<<<<< HEAD
+
 @app.get("/api/session/{session_id}/table_diff/{table_name}")
 async def get_table_diff(
     session_id: str, table_name: str, user: dict = Depends(verify_token)
@@ -527,8 +527,7 @@
         raise HTTPException(status_code=500, detail=str(e))
 
 
-=======
->>>>>>> 9c2c7d12
+
 @app.get("/api/session/{session_id}/tune_changes")
 async def get_tune_changes(
     session_id: str, detailed: bool = False, user: dict = Depends(verify_token)
