--- conflicted
+++ resolved
@@ -19,20 +19,17 @@
 
 # Import project modules with fallbacks for direct execution
 try:
-<<<<<<< HEAD
     from .tune_diff import compute_tune_diff, TuneDiffResult
     from .datalog_parser import parse_datalog, detect_issues
     from .ai_suggestions import generate_suggestions
     from .safety_checks import run_safety_checks
     from .tune_optimizer import optimize_tune
 
-=======
     from backend.tune_diff import compute_tune_diff, TuneDiffResult
     from backend.datalog_parser import parse_datalog, detect_issues
     from backend.ai_suggestions import generate_suggestions
     from backend.safety_checks import run_safety_checks
     from backend.tune_optimizer import optimize_tune
->>>>>>> 889ab5f1
     legacy_modules_available = True
 except ImportError:
     try:
@@ -46,10 +43,8 @@
         logging.warning(f"Legacy modules not available: {e}")
         legacy_modules_available = False
 
-<<<<<<< HEAD
 from .rom_integration import create_rom_integration_manager
 from . import enhanced_ai_suggestions
-=======
 try:
     from backend.rom_integration import create_rom_integration_manager
 except ImportError:
@@ -59,7 +54,6 @@
     from backend import enhanced_ai_suggestions
 except Exception:  # pragma: no cover - fallback for direct execution
     from . import enhanced_ai_suggestions
->>>>>>> 889ab5f1
 
 # Configure logging
 logging.basicConfig(level=logging.INFO)
@@ -121,8 +115,6 @@
         return obj
 
 
-<<<<<<< HEAD
-=======
 from jose import jwt, JWTError
 
 JWT_ALGORITHM = "HS256"
@@ -130,7 +122,6 @@
 
 
 
->>>>>>> 889ab5f1
 def verify_token(credentials: HTTPAuthorizationCredentials = Depends(security)):
     """Validate JWT bearer token and return user information."""
 
@@ -195,13 +186,6 @@
         raise HTTPException(
             status_code=400, detail=f"Invalid file type. Allowed: {allowed_extensions}"
         )
-<<<<<<< HEAD
-
-
-=======
-
-
->>>>>>> 889ab5f1
 def detect_platform(
     datalog_path: str, tune_path: str = None, definition_path: str = None
 ) -> str:
@@ -374,11 +358,9 @@
                 )
                 datalog_df = parse_datalog(datalog_path, platform)
                 datalog_records = datalog_df.to_dict(orient="records")
-<<<<<<< HEAD
                 enhanced_results.setdefault("datalog_analysis", {}).setdefault(
                     "datalog", {}
                 )["data"] = datalog_records
-=======
 
                 da_summary = {
                     "total_rows": len(datalog_df),
@@ -397,7 +379,6 @@
                     "datalog", {}
                 )["data"] = datalog_records
 
->>>>>>> 889ab5f1
                 logger.info(
                     f"Injected {len(datalog_records)} datalog records into analysis results"
                 )
@@ -461,13 +442,10 @@
                 ai_suggestions_list = (
                     enhanced_ai_suggestions.generate_enhanced_ai_suggestions(
                         {
-<<<<<<< HEAD
                             "datalog": enhanced_results.get("datalog_analysis", {}),
-=======
                             "datalog": enhanced_results.get("datalog_analysis", {}).get(
                                 "datalog", {}
                             ),
->>>>>>> 889ab5f1
                             "tune": enhanced_results.get("tune_changes", {}),
                             "platform": platform,
                             "issues": enhanced_results.get("datalog_analysis", {}).get(
@@ -597,8 +575,6 @@
         raise HTTPException(status_code=500, detail=str(e))
 
 
-<<<<<<< HEAD
-=======
 @app.get("/api/session/{session_id}/table_diff/{table_name}")
 async def get_table_diff(
     session_id: str, table_name: str, user: dict = Depends(verify_token)
@@ -634,7 +610,6 @@
         raise HTTPException(status_code=500, detail=str(e))
 
 
->>>>>>> 889ab5f1
 @app.get("/api/session/{session_id}/tune_changes")
 async def get_tune_changes(
     session_id: str, detailed: bool = False, user: dict = Depends(verify_token)
