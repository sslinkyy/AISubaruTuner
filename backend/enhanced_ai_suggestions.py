from typing import Dict, List, Any, Tuple, Optional
from dataclasses import dataclass, field
import logging
import pandas as pd
import numpy as np
import math
import re

logger = logging.getLogger(__name__)

@dataclass
class AIConfig:
    """Configuration for :class:`EnhancedTuningAI`. Allows expert users to
    override default thresholds without modifying the code."""

    tuning_parameters: Dict[str, Dict[str, float]] = field(
        default_factory=lambda: {
            "fuel": {
                "safe_change_limit": 15.0,
                "critical_afr_lean": 15.5,
                "critical_afr_rich": 11.5,
                "target_afr_na": 14.7,
                "target_afr_boost": 12.5
            },
            "timing": {
                "safe_change_limit": 5.0,
                "conservative_advance": 2.0,
                "knock_retard": 3.0,
                "idle_timing": 15.0
            },
            "boost": {
                "safe_change_limit": 3.0,
                "max_safe_boost": 20.0,
                "wastegate_duty_max": 85.0
            }
        }
    )

    trend_thresholds: Dict[str, float] = field(
        default_factory=lambda: {
            "min_interval_points": 5,
            "lean_delta": 0.3,
            "lean_afr_threshold": 14.7,
            "load_rise_delta": 3.0,
        }
    )


class EnhancedTuningAI:
    """Enhanced AI tuning suggestions with comprehensive analysis."""

    def __init__(self, config: Optional[AIConfig] = None):
        self.config = config or AIConfig()
        self.tuning_parameters = self.config.tuning_parameters
        self.trend_thresholds = self.config.trend_thresholds

    def _validate_analysis_data(self, analysis_data: Dict[str, Any]) -> Tuple[bool, str]:
        """Simple validation for incoming analysis data."""
        if not isinstance(analysis_data, dict):
            return False, "Analysis data must be a dictionary"

        datalog = analysis_data.get("datalog")
        if not datalog or not isinstance(datalog.get("data", []), list):
            return False, "Datalog information missing or malformed"

        return True, ""

    def generate_comprehensive_suggestions(
        self,
        analysis_data: Dict[str, Any],
        interval_size: int = 1000,
        load_interval_size: int = 5,
    ) -> List[Dict[str, Any]]:
        """Generate comprehensive tuning suggestions with specific RPM/load context
        and aggregate them by RPM interval.

        ``interval_size`` specifies the step for grouping suggestions. It can be
        either ``500`` or ``1000`` RPM. Any value outside of these choices will
        default to ``1000`` RPM."""

        valid, message = self._validate_analysis_data(analysis_data)
        if not valid:
            logger.warning("Invalid analysis data provided: %s", message)
            return [
                {
                    "id": "invalid_input",
                    "type": "Input Error",
                    "priority": "high",
                    "description": message,
                    "specific_action": "Verify datalog and tune information",
                }
            ]

        suggestions = []
        datalog = analysis_data.get("datalog", {})
        platform = analysis_data.get("platform", "")
        issues = analysis_data.get("issues", [])

        # normalize interval size
        if interval_size not in (500, 1000):
            interval_size = 1000
        if load_interval_size <= 0:
            load_interval_size = 5

        # Get the actual datalog data
        datalog_data = datalog.get("data", [])

        if not datalog_data:
            return self._generate_no_data_suggestions()

        # Convert to DataFrame for analysis
        df = pd.DataFrame(datalog_data)
        logger.info(f"Analyzing {len(df)} datalog records with {len(df.columns)} parameters")

        # Generate fuel-related suggestions
        suggestions.extend(self._analyze_fuel_system(df, issues))

        # Generate timing suggestions
        suggestions.extend(self._analyze_ignition_timing(df, issues))

        # Generate boost control suggestions
        suggestions.extend(self._analyze_boost_system(df, issues))

        # Generate load-specific suggestions
        suggestions.extend(self._analyze_load_specific_areas(df, issues))

        # Warmup, tip-in and compensation analysis
        suggestions.extend(self._analyze_enrichments_and_compensations(df))

        # Generate safety and monitoring suggestions
        suggestions.extend(self._analyze_safety_monitoring(df, issues))

        # Platform-specific advanced suggestions
        if platform == "Subaru":
            suggestions.extend(self._generate_subaru_advanced_suggestions(df))
        elif platform == "Hondata":
            suggestions.extend(self._generate_hondata_advanced_suggestions(df))

        # Trend-based analysis across RPM intervals
        suggestions.extend(self._analyze_trend_patterns(df, interval_size))

        # Sort by priority and return
        priority_order = {"critical": 4, "high": 3, "medium": 2, "low": 1}
        suggestions.sort(key=lambda x: priority_order.get(x.get("priority", "medium"), 2), reverse=True)

        # Break suggestions into RPM intervals for clarity
        grouped = self._group_suggestions_by_intervals(
            suggestions, interval_size, load_interval_size, df
        )

<<<<<<< HEAD
=======

>>>>>>> e9a46c77
        return grouped[:20]

    def _analyze_fuel_system(self, df: pd.DataFrame, issues: List[Dict]) -> List[Dict[str, Any]]:
        """Comprehensive fuel system analysis with specific recommendations"""
        suggestions = []

        # A/F Correction Analysis
        if "A/F Correction #1 (%)" in df.columns:
            af_corrections = df["A/F Correction #1 (%)"].dropna()

            # Analyze corrections by RPM/load
            rpm_load_corrections = self._analyze_corrections_by_load_points(df, af_corrections)

            for area in rpm_load_corrections:
                if abs(area["avg_correction"]) > 8:
                    suggestions.append({
                        "id": f"fuel_correction_{area['rpm_range']}_{area['load_range']}",
                        "type": "Fuel Map Correction",
                        "priority": "high" if abs(area["avg_correction"]) > 15 else "medium",
                        "table": "Primary_Open_Loop_Fueling",
                        "description": f"At {area['rpm_range']} RPM and {area['load_range']} load: ECU applying {area['avg_correction']:+.1f}% fuel correction",
                        "specific_action": f"Adjust fuel map by {area['recommended_change']:+.1f}% in this area",
                        "rpm_range": area["rpm_range"],
                        "load_range": area["load_range"],
                        "current_correction": f"{area['avg_correction']:+.1f}%",
                        "recommended_change": f"{area['recommended_change']:+.1f}%",
                        "data_points": area["data_points"],
                        "confidence": "high" if area["data_points"] > 20 else "medium",
                        "parameter": "fuel_map",
                        "change_type": "increase" if area["avg_correction"] > 0 else "decrease",
                        "percentage": abs(area["recommended_change"]),
                        "affected_areas": f"{area['rpm_range']} RPM, {area['load_range']} load",
                        "safety_impact": "Reduces ECU correction load, improves fuel delivery consistency",
                        "performance_impact": f"Eliminates {abs(area['avg_correction']):.1f}% fuel correction, smoother power delivery",
                        "validation_method": "Monitor A/F corrections after change - should reduce to <5%"
                    })

        # AFR Analysis with specific recommendations
        if "A/F Sensor #1 (AFR)" in df.columns:
            afr_analysis = self._analyze_afr_by_conditions(df)

            for condition in afr_analysis:
                if condition["issue_detected"]:
                    suggestions.append({
                        "id": f"afr_correction_{condition['condition']}",
                        "type": "AFR Optimization",
                        "priority": condition["priority"],
                        "table": "Primary_Open_Loop_Fueling",
                        "description": f"AFR issue in {condition['condition']}: {condition['description']}",
                        "specific_action": condition["recommendation"],
                        "rpm_range": condition["rpm_range"],
                        "load_range": condition["load_range"],
                        "current_afr": f"{condition['avg_afr']:.2f}",
                        "target_afr": f"{condition['target_afr']:.2f}",
                        "fuel_change_needed": f"{condition['fuel_change']:+.1f}%",
                        "data_points": condition["data_points"],
                        "confidence": condition["confidence"],
                        "parameter": "fuel_map",
                        "change_type": "increase" if condition["fuel_change"] > 0 else "decrease",
                        "percentage": abs(condition["fuel_change"]),
                        "affected_areas": f"{condition['rpm_range']} RPM, {condition['load_range']} load",
                        "safety_impact": condition["safety_impact"],
                        "performance_impact": condition["performance_impact"],
                        "validation_method": f"Target AFR should be {condition['target_afr']:.1f} ± 0.3"
                    })

        # Injector duty cycle analysis
        if "Injector Duty Cycle (%)" in df.columns:
            duty_analysis = self._analyze_injector_duty(df)
            if duty_analysis["max_duty"] > 85:
                suggestions.append({
                    "id": "injector_duty_high",
                    "type": "Injector Capacity Warning",
                    "priority": "high",
                    "table": "Injector_Scaling",
                    "description": f"High injector duty cycle detected: {duty_analysis['max_duty']:.1f}% at {duty_analysis['max_duty_rpm']} RPM",
                    "specific_action": f"Consider larger injectors or reduce fuel demand in high-load areas",
                    "rpm_range": f"{duty_analysis['max_duty_rpm']-200}-{duty_analysis['max_duty_rpm']+200}",
                    "load_range": "High load",
                    "current_duty": f"{duty_analysis['max_duty']:.1f}%",
                    "safe_limit": "85%",
                    "data_points": duty_analysis["high_duty_points"],
                    "confidence": "high",
                    "parameter": "injector_sizing",
                    "change_type": "hardware_upgrade",
                    "affected_areas": "High load/RPM areas",
                    "safety_impact": "Critical - prevents injector saturation and lean conditions",
                    "performance_impact": "Maintains proper fuel delivery at high power levels",
                    "validation_method": "Duty cycle should remain below 85% under all conditions"
                })

        return suggestions

    def _analyze_ignition_timing(self, df: pd.DataFrame, issues: List[Dict]) -> List[Dict[str, Any]]:
        """Comprehensive ignition timing analysis"""
        suggestions = []

        # Knock analysis with specific recommendations
        if "Knock Sum" in df.columns:
            knock_analysis = self._analyze_knock_by_conditions(df)

            for condition in knock_analysis:
                if condition["knock_detected"]:
                    suggestions.append({
                        "id": f"timing_knock_{condition['condition']}",
                        "type": "Knock Mitigation",
                        "priority": "critical",
                        "table": "Base_Ignition_Timing",
                        "description": f"Knock detected in {condition['condition']}: {condition['knock_events']} events",
                        "specific_action": f"Retard timing by {condition['recommended_retard']:.1f}° in this area",
                        "rpm_range": condition["rpm_range"],
                        "load_range": condition["load_range"],
                        "knock_events": condition["knock_events"],
                        "current_timing": f"{condition['avg_timing']:.1f}°",
                        "recommended_timing": f"{condition['avg_timing'] - condition['recommended_retard']:.1f}°",
                        "timing_change": f"-{condition['recommended_retard']:.1f}°",
                        "data_points": condition["data_points"],
                        "confidence": "high",
                        "parameter": "ignition_timing",
                        "change_type": "decrease",
                        "degrees": condition["recommended_retard"],
                        "affected_areas": f"{condition['rpm_range']} RPM, {condition['load_range']} load",
                        "safety_impact": "Critical - prevents engine damage from detonation",
                        "performance_impact": f"Slight power loss but safe operation in {condition['condition']}",
                        "validation_method": "Monitor knock sensors - should show zero knock events"
                    })

        # Timing optimization opportunities
        if "Ignition Total Timing (degrees)" in df.columns and "Knock Sum" in df.columns:
            timing_opportunities = self._find_timing_optimization_opportunities(df)

            for opportunity in timing_opportunities:
                suggestions.append({
                    "id": f"timing_optimize_{opportunity['area']}",
                    "type": "Timing Optimization",
                    "priority": "medium",
                    "table": "Base_Ignition_Timing",
                    "description": f"Timing optimization opportunity in {opportunity['area']}",
                    "specific_action": f"Advance timing by {opportunity['safe_advance']:.1f}° in this area",
                    "rpm_range": opportunity["rpm_range"],
                    "load_range": opportunity["load_range"],
                    "current_timing": f"{opportunity['current_timing']:.1f}°",
                    "recommended_timing": f"{opportunity['current_timing'] + opportunity['safe_advance']:.1f}°",
                    "timing_change": f"+{opportunity['safe_advance']:.1f}°",
                    "potential_gain": opportunity["estimated_gain"],
                    "data_points": opportunity["data_points"],
                    "confidence": opportunity["confidence"],
                    "parameter": "ignition_timing",
                    "change_type": "increase",
                    "degrees": opportunity["safe_advance"],
                    "affected_areas": f"{opportunity['rpm_range']} RPM, {opportunity['load_range']} load",
                    "safety_impact": "Monitor for knock - advance conservatively",
                    "performance_impact": f"Estimated {opportunity['estimated_gain']} improvement in {opportunity['area']}",
                    "validation_method": "Advance in 1° increments, monitor knock sensors"
                })

        return suggestions

    def _analyze_boost_system(self, df: pd.DataFrame, issues: List[Dict]) -> List[Dict[str, Any]]:
        """Comprehensive boost system analysis"""
        suggestions = []

        if "Manifold Absolute Pressure (psi)" in df.columns:
            boost_analysis = self._analyze_boost_control(df)

            # Boost target vs actual analysis
            if "Boost Target (psi)" in df.columns:
                boost_error_analysis = self._analyze_boost_error(df)

                for area in boost_error_analysis:
                    if abs(area["avg_error"]) > 1.5:
                        suggestions.append({
                            "id": f"boost_control_{area['rpm_range']}",
                            "type": "Boost Control Tuning",
                            "priority": "medium",
                            "table": "Wastegate_Duty_Cycle",
                            "description": f"Boost error in {area['rpm_range']} RPM: {area['avg_error']:+.1f} psi from target",
                            "specific_action": f"Adjust wastegate duty by {area['duty_adjustment']:+.1f}% in this RPM range",
                            "rpm_range": area["rpm_range"],
                            "load_range": "Boost conditions",
                            "current_error": f"{area['avg_error']:+.1f} psi",
                            "target_boost": f"{area['target_boost']:.1f} psi",
                            "actual_boost": f"{area['actual_boost']:.1f} psi",
                            "duty_adjustment": f"{area['duty_adjustment']:+.1f}%",
                            "data_points": area["data_points"],
                            "confidence": "high" if area["data_points"] > 15 else "medium",
                            "parameter": "boost_control",
                            "change_type": "increase" if area["avg_error"] < 0 else "decrease",
                            "percentage": abs(area["duty_adjustment"]),
                            "affected_areas": f"{area['rpm_range']} RPM boost control",
                            "safety_impact": "Improves boost accuracy and consistency",
                            "performance_impact": f"Eliminates {abs(area['avg_error']):.1f} psi boost error",
                            "validation_method": "Boost should track target within ±1 psi"
                        })

            # Boost spike detection
            boost_spikes = self._detect_boost_spikes(df)
            if boost_spikes["spikes_detected"]:
                suggestions.append({
                    "id": "boost_spike_control",
                    "type": "Boost Spike Control",
                    "priority": "high",
                    "table": "Boost_Control_PID",
                    "description": f"Boost spikes detected: {boost_spikes['max_spike']:.1f} psi spike",
                    "specific_action": f"Adjust boost control PID settings to reduce overshoot",
                    "rpm_range": boost_spikes["spike_rpm_range"],
                    "load_range": "Boost transition",
                    "max_spike": f"{boost_spikes['max_spike']:.1f} psi",
                    "spike_frequency": f"{boost_spikes['spike_count']} events",
                    "recommended_action": "Reduce I-gain by 20%, increase D-gain by 10%",
                    "data_points": boost_spikes["total_points"],
                    "confidence": "high",
                    "parameter": "boost_pid",
                    "change_type": "pid_tuning",
                    "affected_areas": "Boost transition areas",
                    "safety_impact": "Prevents boost spikes that can cause knock",
                    "performance_impact": "Smoother boost delivery and power curve",
                    "validation_method": "Boost should rise smoothly without overshoot >1 psi"
                })

        return suggestions

    def _analyze_load_specific_areas(self, df: pd.DataFrame, issues: List[Dict]) -> List[Dict[str, Any]]:
        """Analyze specific load areas for targeted tuning"""
        suggestions = []

        # Idle analysis
        idle_analysis = self._analyze_idle_conditions(df)
        if idle_analysis["issues_found"]:
            suggestions.append({
                "id": "idle_optimization",
                "type": "Idle Quality Optimization",
                "priority": "low",
                "table": "Idle_Speed_Control",
                "description": f"Idle instability detected: {idle_analysis['description']}",
                "specific_action": idle_analysis["recommendation"],
                "rpm_range": "600-1000",
                "load_range": "Idle/vacuum",
                "idle_rpm_variation": f"±{idle_analysis['rpm_variation']:.0f} RPM",
                "target_idle": f"{idle_analysis['target_idle']} RPM",
                "data_points": idle_analysis["data_points"],
                "confidence": "medium",
                "parameter": "idle_control",
                "change_type": "optimize",
                "affected_areas": "Idle conditions",
                "safety_impact": "Improves idle stability and drivability",
                "performance_impact": "Smoother idle, better fuel economy",
                "validation_method": "Idle should be stable within ±50 RPM"
            })

        # Part throttle analysis
        part_throttle_analysis = self._analyze_part_throttle(df)
        for area in part_throttle_analysis:
            if area["optimization_needed"]:
                suggestions.append({
                    "id": f"part_throttle_{area['load_range']}",
                    "type": "Part Throttle Optimization",
                    "priority": "medium",
                    "table": "Primary_Open_Loop_Fueling",
                    "description": f"Part throttle optimization in {area['load_range']} load range",
                    "specific_action": area["recommendation"],
                    "rpm_range": area["rpm_range"],
                    "load_range": area["load_range"],
                    "current_afr": f"{area['avg_afr']:.2f}",
                    "target_afr": f"{area['target_afr']:.2f}",
                    "fuel_adjustment": f"{area['fuel_adjustment']:+.1f}%",
                    "data_points": area["data_points"],
                    "confidence": area["confidence"],
                    "parameter": "fuel_map",
                    "change_type": "optimize",
                    "percentage": abs(area["fuel_adjustment"]),
                    "affected_areas": f"{area['rpm_range']} RPM, {area['load_range']} load",
                    "safety_impact": "Optimizes part throttle drivability",
                    "performance_impact": "Improved throttle response and fuel economy",
                    "validation_method": f"AFR should target {area['target_afr']:.1f} in this range"
                })

        return suggestions

    def _analyze_safety_monitoring(self, df: pd.DataFrame, issues: List[Dict]) -> List[Dict[str, Any]]:
        """Analyze safety monitoring and suggest improvements"""
        suggestions = []

        # Check for missing critical parameters
        critical_params = {
            "Knock Sum": "Knock monitoring",
            "A/F Sensor #1 (AFR)": "Air-fuel ratio monitoring",
            "Coolant Temperature (F)": "Engine temperature monitoring",
            "Oil Temperature (F)": "Oil temperature monitoring"
        }

        missing_params = []
        for param, description in critical_params.items():
            if param not in df.columns:
                missing_params.append({"param": param, "description": description})

        if missing_params:
            suggestions.append({
                "id": "safety_monitoring_enhancement",
                "type": "Safety Monitoring Enhancement",
                "priority": "high",
                "table": "Datalog_Configuration",
                "description": f"Missing critical safety parameters in datalog",
                "specific_action": "Add missing parameters to datalog for comprehensive monitoring",
                "missing_parameters": [p["description"] for p in missing_params],
                "safety_impact": "Critical - enables detection of dangerous conditions",
                "performance_impact": "Enables safer, more aggressive tuning",
                "validation_method": "Verify all parameters are logging correctly",
                "parameter": "monitoring",
                "change_type": "add_logging",
                "affected_areas": "All operating conditions",
                "confidence": "high"
            })

        # Temperature analysis
        if "Coolant Temperature (F)" in df.columns:
            temp_analysis = self._analyze_temperatures(df)
            if temp_analysis["high_temps_detected"]:
                suggestions.append({
                    "id": "temperature_management",
                    "type": "Temperature Management",
                    "priority": "medium",
                    "table": "Fan_Control",
                    "description": f"High temperatures detected: {temp_analysis['max_temp']:.1f}°F",
                    "specific_action": temp_analysis["recommendation"],
                    "max_temperature": f"{temp_analysis['max_temp']:.1f}°F",
                    "safe_limit": "220°F",
                    "high_temp_duration": f"{temp_analysis['high_temp_duration']:.1f}s",
                    "data_points": temp_analysis["data_points"],
                    "confidence": "high",
                    "parameter": "cooling_system",
                    "change_type": "optimize",
                    "affected_areas": "High load conditions",
                    "safety_impact": "Prevents overheating and engine damage",
                    "performance_impact": "Maintains consistent power under load",
                    "validation_method": "Coolant temp should stay below 220°F"
                })

        return suggestions

    def _generate_subaru_advanced_suggestions(self, df: pd.DataFrame) -> List[Dict[str, Any]]:
        """Generate Subaru-specific advanced suggestions"""
        suggestions = []

        # AVCS analysis
        if "AVCS Intake Position (degrees)" in df.columns:
            avcs_analysis = self._analyze_avcs_performance(df)
            if avcs_analysis["optimization_available"]:
                suggestions.append({
                    "id": "avcs_optimization",
                    "type": "AVCS Timing Optimization",
                    "priority": "medium",
                    "table": "AVCS_Map",
                    "description": f"AVCS optimization opportunity in {avcs_analysis['rpm_range']} RPM",
                    "specific_action": f"Adjust AVCS timing by {avcs_analysis['recommended_adjustment']:+.1f}° in mid-range",
                    "rpm_range": avcs_analysis["rpm_range"],
                    "load_range": avcs_analysis["load_range"],
                    "current_avcs": f"{avcs_analysis['avg_position']:.1f}°",
                    "recommended_avcs": f"{avcs_analysis['recommended_position']:.1f}°",
                    "estimated_gain": avcs_analysis["estimated_gain"],
                    "data_points": avcs_analysis["data_points"],
                    "confidence": "medium",
                    "parameter": "avcs_timing",
                    "change_type": "optimize",
                    "degrees": abs(avcs_analysis["recommended_adjustment"]),
                    "affected_areas": f"{avcs_analysis['rpm_range']} RPM mid-range",
                    "safety_impact": "Low risk - AVCS changes are generally safe",
                    "performance_impact": f"Estimated {avcs_analysis['estimated_gain']} torque improvement",
                    "validation_method": "Monitor torque curve and throttle response"
                })

        # Subaru-specific fuel trim analysis
        if "A/F Learning #1 (%)" in df.columns:
            learning_analysis = self._analyze_fuel_learning(df)
            if learning_analysis["excessive_learning"]:
                suggestions.append({
                    "id": "fuel_learning_correction",
                    "type": "Fuel Learning Correction",
                    "priority": "medium",
                    "table": "A/F_Learning_Limits",
                    "description": f"Excessive fuel learning detected: {learning_analysis['max_learning']:+.1f}%",
                    "specific_action": "Adjust base fuel maps to reduce learning corrections",
                    "max_learning": f"{learning_analysis['max_learning']:+.1f}%",
                    "avg_learning": f"{learning_analysis['avg_learning']:+.1f}%",
                    "affected_cells": learning_analysis["affected_areas"],
                    "data_points": learning_analysis["data_points"],
                    "confidence": "high",
                    "parameter": "fuel_learning",
                    "change_type": "base_map_adjustment",
                    "percentage": abs(learning_analysis["avg_learning"]) * 0.8,
                    "affected_areas": "Areas with high learning values",
                    "safety_impact": "Reduces ECU learning dependency",
                    "performance_impact": "More consistent fuel delivery",
                    "validation_method": "Learning values should reduce to <±8%"
                })

        return suggestions

    def _generate_hondata_advanced_suggestions(self, df: pd.DataFrame) -> List[Dict[str, Any]]:
        """Generate Hondata-specific advanced suggestions"""
        suggestions = []

        # VTEC analysis
        if "Engine Speed (rpm)" in df.columns:
            vtec_analysis = self._analyze_vtec_transition(df)
            if vtec_analysis["optimization_needed"]:
                suggestions.append({
                    "id": "vtec_optimization",
                    "type": "VTEC Transition Optimization",
                    "priority": "medium",
                    "table": "VTEC_Engagement",
                    "description": f"VTEC transition optimization at {vtec_analysis['transition_rpm']} RPM",
                    "specific_action": vtec_analysis["recommendation"],
                    "transition_rpm": vtec_analysis["transition_rpm"],
                    "current_behavior": vtec_analysis["current_behavior"],
                    "recommended_change": vtec_analysis["recommended_change"],
                    "data_points": vtec_analysis["data_points"],
                    "confidence": "medium",
                    "parameter": "vtec_control",
                    "change_type": "optimize",
                    "affected_areas": f"VTEC transition around {vtec_analysis['transition_rpm']} RPM",
                    "safety_impact": "Monitor for over-rev conditions",
                    "performance_impact": "Smoother VTEC transition and power delivery",
                    "validation_method": "Check power curve smoothness through VTEC transition"
                })

        return suggestions

    # Helper methods for detailed analysis
    def _analyze_corrections_by_load_points(self, df: pd.DataFrame, corrections: pd.Series) -> List[Dict]:
        """Analyze A/F corrections by specific RPM/load points"""
        results = []

        if "Engine Speed (rpm)" not in df.columns or "Manifold Absolute Pressure (psi)" not in df.columns:
            return results

        # Define RPM and load bins
        rpm_bins = [(1500, 2500), (2500, 3500), (3500, 4500), (4500, 5500), (5500, 7000)]
        load_bins = [(-5, 0), (0, 5), (5, 10), (10, 15), (15, 25)]

        for rpm_range in rpm_bins:
            for load_range in load_bins:
                # Filter data for this RPM/load range
                rpm_mask = (df["Engine Speed (rpm)"] >= rpm_range[0]) & (df["Engine Speed (rpm)"] < rpm_range[1])
                load_data = df["Manifold Absolute Pressure (psi)"] - 14.7
                load_mask = (load_data >= load_range[0]) & (load_data < load_range[1])

                combined_mask = rpm_mask & load_mask
                area_corrections = corrections[combined_mask]

                if len(area_corrections) > 5:  # Need sufficient data
                    avg_correction = area_corrections.mean()

                    results.append({
                        "rpm_range": f"{rpm_range[0]}-{rpm_range[1]}",
                        "load_range": f"{load_range[0]:+.1f} to {load_range[1]:+.1f} psi",
                        "avg_correction": avg_correction,
                        "recommended_change": avg_correction * 0.8,  # Apply 80% of correction to base map
                        "data_points": len(area_corrections)
                    })

        return results

    def _analyze_afr_by_conditions(self, df: pd.DataFrame) -> List[Dict]:
        """Analyze AFR by different operating conditions"""
        results = []

        if "A/F Sensor #1 (AFR)" not in df.columns:
            return results

        afr_data = df["A/F Sensor #1 (AFR)"].dropna()

        # Analyze different conditions
        conditions = [
            {"name": "idle", "rpm_range": (600, 1200), "load_range": (-5, 0), "target_afr": 14.7},
            {"name": "cruise", "rpm_range": (2000, 3500), "load_range": (0, 5), "target_afr": 14.7},
            {"name": "light_load", "rpm_range": (2000, 5000), "load_range": (5, 10), "target_afr": 13.5},
            {"name": "boost", "rpm_range": (3000, 6500), "load_range": (10, 25), "target_afr": 12.5}
        ]

        for condition in conditions:
            # Filter data for this condition
            if "Engine Speed (rpm)" in df.columns and "Manifold Absolute Pressure (psi)" in df.columns:
                rpm_mask = (df["Engine Speed (rpm)"] >= condition["rpm_range"][0]) & (df["Engine Speed (rpm)"] <= condition["rpm_range"][1])
                load_data = df["Manifold Absolute Pressure (psi)"] - 14.7
                load_mask = (load_data >= condition["load_range"][0]) & (load_data <= condition["load_range"][1])

                combined_mask = rpm_mask & load_mask
                condition_afr = afr_data[combined_mask]

                if len(condition_afr) > 10:
                    avg_afr = condition_afr.mean()
                    target_afr = condition["target_afr"]
                    afr_error = avg_afr - target_afr

                    # Calculate fuel change needed (approximate)
                    fuel_change = (afr_error / target_afr) * 100 * -1  # Negative because rich needs less fuel

                    issue_detected = abs(afr_error) > 0.5
                    priority = "critical" if abs(afr_error) > 1.5 else "high" if abs(afr_error) > 1.0 else "medium"

                    results.append({
                        "condition": condition["name"],
                        "rpm_range": f"{condition['rpm_range'][0]}-{condition['rpm_range'][1]}",
                        "load_range": f"{condition['load_range'][0]:+.1f} to {condition['load_range'][1]:+.1f} psi",
                        "avg_afr": avg_afr,
                        "target_afr": target_afr,
                        "afr_error": afr_error,
                        "fuel_change": fuel_change,
                        "data_points": len(condition_afr),
                        "issue_detected": issue_detected,
                        "priority": priority,
                        "confidence": "high" if len(condition_afr) > 20 else "medium",
                        "description": f"AFR {avg_afr:.2f} vs target {target_afr:.2f} ({afr_error:+.2f})",
                        "recommendation": f"Adjust fuel by {fuel_change:+.1f}% in {condition['name']} conditions",
                        "safety_impact": "Critical - maintains proper AFR for engine safety" if abs(afr_error) > 1.0 else "Optimizes AFR for performance",
                        "performance_impact": f"Corrects {abs(afr_error):.2f} AFR error in {condition['name']} conditions"
                    })

        return results

    def _analyze_injector_duty(self, df: pd.DataFrame) -> Dict:
        """Analyze injector duty cycle"""
        duty_data = df["Injector Duty Cycle (%)"].dropna()
        max_duty = duty_data.max()
        max_duty_idx = duty_data.idxmax()

        result = {
            "max_duty": max_duty,
            "avg_duty": duty_data.mean(),
            "high_duty_points": len(duty_data[duty_data > 80])
        }

        if "Engine Speed (rpm)" in df.columns:
            result["max_duty_rpm"] = df.loc[max_duty_idx, "Engine Speed (rpm)"]
        else:
            result["max_duty_rpm"] = 0

        return result

    def _analyze_knock_by_conditions(self, df: pd.DataFrame) -> List[Dict]:
        """Analyze knock by operating conditions"""
        results = []

        if "Knock Sum" not in df.columns:
            return results

        knock_data = df["Knock Sum"].dropna()
        knock_events = df[knock_data > 0]

        if len(knock_events) == 0:
            return results

        # Analyze knock by RPM ranges
        rpm_ranges = [(2000, 3000), (3000, 4000), (4000, 5000), (5000, 6000), (6000, 8000)]

        for rpm_range in rpm_ranges:
            if "Engine Speed (rpm)" in df.columns:
                rpm_mask = (knock_events["Engine Speed (rpm)"] >= rpm_range[0]) & (knock_events["Engine Speed (rpm)"] < rpm_range[1])
                range_knock = knock_events[rpm_mask]

                if len(range_knock) > 0:
                    knock_count = len(range_knock)
                    avg_timing = range_knock["Ignition Total Timing (degrees)"].mean() if "Ignition Total Timing (degrees)" in range_knock.columns else 0

                    # Calculate recommended retard based on knock severity
                    recommended_retard = min(3.0, max(1.0, knock_count * 0.5))

                    results.append({
                        "condition": f"{rpm_range[0]}-{rpm_range[1]} RPM",
                        "rpm_range": f"{rpm_range[0]}-{rpm_range[1]}",
                        "load_range": "Various",
                        "knock_detected": True,
                        "knock_events": knock_count,
                        "avg_timing": avg_timing,
                        "recommended_retard": recommended_retard,
                        "data_points": len(range_knock)
                    })

        return results

    def _find_timing_optimization_opportunities(self, df: pd.DataFrame) -> List[Dict]:
        """Find safe timing advance opportunities"""
        opportunities = []

        if "Ignition Total Timing (degrees)" not in df.columns or "Knock Sum" not in df.columns:
            return opportunities

        # Find areas with no knock and conservative timing
        no_knock_data = df[df["Knock Sum"] == 0]

        if len(no_knock_data) < 50:
            return opportunities

        # Analyze by RPM ranges
        rpm_ranges = [(2000, 3000), (3000, 4000), (4000, 5000)]

        for rpm_range in rpm_ranges:
            if "Engine Speed (rpm)" in df.columns:
                rpm_mask = (no_knock_data["Engine Speed (rpm)"] >= rpm_range[0]) & (no_knock_data["Engine Speed (rpm)"] < rpm_range[1])
                range_data = no_knock_data[rpm_mask]

                if len(range_data) > 20:
                    avg_timing = range_data["Ignition Total Timing (degrees)"].mean()

                    # Conservative timing thresholds by RPM
                    conservative_thresholds = {
                        (2000, 3000): 25,
                        (3000, 4000): 22,
                        (4000, 5000): 20
                    }

                    threshold = conservative_thresholds.get(rpm_range, 20)

                    if avg_timing < threshold:
                        safe_advance = min(2.0, (threshold - avg_timing) * 0.5)

                        opportunities.append({
                            "area": f"{rpm_range[0]}-{rpm_range[1]} RPM",
                            "rpm_range": f"{rpm_range[0]}-{rpm_range[1]}",
                            "load_range": "No knock conditions",
                            "current_timing": avg_timing,
                            "safe_advance": safe_advance,
                            "estimated_gain": f"+{safe_advance * 2:.1f}% torque",
                            "data_points": len(range_data),
                            "confidence": "high" if len(range_data) > 50 else "medium"
                        })

        return opportunities

    def _analyze_boost_control(self, df: pd.DataFrame) -> Dict:
        """Analyze boost control system"""
        boost_data = df["Manifold Absolute Pressure (psi)"] - 14.7

        return {
            "max_boost": boost_data.max(),
            "avg_boost": boost_data.mean(),
            "boost_range": boost_data.max() - boost_data.min(),
            "high_boost_points": len(boost_data[boost_data > 15])
        }

    def _analyze_boost_error(self, df: pd.DataFrame) -> List[Dict]:
        """Analyze boost target vs actual"""
        results = []

        if "Boost Target (psi)" not in df.columns:
            return results

        target_boost = df["Boost Target (psi)"].dropna()
        actual_boost = df["Manifold Absolute Pressure (psi)"] - 14.7
        boost_error = actual_boost - target_boost

        # Analyze by RPM ranges
        rpm_ranges = [(2000, 3000), (3000, 4000), (4000, 5000), (5000, 6500)]

        for rpm_range in rpm_ranges:
            if "Engine Speed (rpm)" in df.columns:
                rpm_mask = (df["Engine Speed (rpm)"] >= rpm_range[0]) & (df["Engine Speed (rpm)"] < rpm_range[1])
                range_error = boost_error[rpm_mask]
                range_target = target_boost[rpm_mask]
                range_actual = actual_boost[rpm_mask]

                if len(range_error) > 10:
                    avg_error = range_error.mean()

                    # Calculate duty cycle adjustment needed
                    duty_adjustment = avg_error * 5  # Rough approximation

                    results.append({
                        "rpm_range": f"{rpm_range[0]}-{rpm_range[1]}",
                        "avg_error": avg_error,
                        "target_boost": range_target.mean(),
                        "actual_boost": range_actual.mean(),
                        "duty_adjustment": duty_adjustment,
                        "data_points": len(range_error)
                    })

        return results

    def _detect_boost_spikes(self, df: pd.DataFrame) -> Dict:
        """Detect boost spikes"""
        boost_data = df["Manifold Absolute Pressure (psi)"] - 14.7

        # Simple spike detection - look for rapid increases
        boost_diff = boost_data.diff()
        spikes = boost_diff[boost_diff > 3]  # >3 psi rapid increase

        result = {
            "spikes_detected": len(spikes) > 0,
            "spike_count": len(spikes),
            "max_spike": spikes.max() if len(spikes) > 0 else 0,
            "total_points": len(boost_data)
        }

        if len(spikes) > 0 and "Engine Speed (rpm)" in df.columns:
            spike_rpms = df.loc[spikes.index, "Engine Speed (rpm)"]
            result["spike_rpm_range"] = f"{spike_rpms.min():.0f}-{spike_rpms.max():.0f}"
        else:
            result["spike_rpm_range"] = "Unknown"

        return result

    def _analyze_idle_conditions(self, df: pd.DataFrame) -> Dict:
        """Analyze idle conditions"""
        if "Engine Speed (rpm)" not in df.columns:
            return {"issues_found": False}

        idle_data = df[df["Engine Speed (rpm)"] < 1200]

        if len(idle_data) < 20:
            return {"issues_found": False}

        rpm_variation = idle_data["Engine Speed (rpm)"].std()
        avg_idle = idle_data["Engine Speed (rpm)"].mean()

        issues_found = rpm_variation > 50  # More than 50 RPM variation

        return {
            "issues_found": issues_found,
            "rpm_variation": rpm_variation,
            "avg_idle": avg_idle,
            "target_idle": 750,
            "data_points": len(idle_data),
            "description": f"Idle RPM variation: ±{rpm_variation:.0f} RPM",
            "recommendation": "Adjust idle speed control parameters" if issues_found else "Idle appears stable"
        }

    def _analyze_part_throttle(self, df: pd.DataFrame) -> List[Dict]:
        """Analyze part throttle conditions"""
        results = []

        if "Manifold Absolute Pressure (psi)" not in df.columns or "A/F Sensor #1 (AFR)" not in df.columns:
            return results

        # Define part throttle load ranges
        load_ranges = [(0, 5), (5, 10)]

        for load_range in load_ranges:
            load_data = df["Manifold Absolute Pressure (psi)"] - 14.7
            load_mask = (load_data >= load_range[0]) & (load_data < load_range[1])
            range_data = df[load_mask]

            if len(range_data) > 20:
                avg_afr = range_data["A/F Sensor #1 (AFR)"].mean()
                target_afr = 14.7 if load_range[1] <= 5 else 13.8

                afr_error = avg_afr - target_afr
                fuel_adjustment = (afr_error / target_afr) * 100 * -1

                optimization_needed = abs(afr_error) > 0.3

                results.append({
                    "load_range": f"{load_range[0]:+.1f} to {load_range[1]:+.1f} psi",
                    "rpm_range": "2000-4000",
                    "avg_afr": avg_afr,
                    "target_afr": target_afr,
                    "fuel_adjustment": fuel_adjustment,
                    "optimization_needed": optimization_needed,
                    "data_points": len(range_data),
                    "confidence": "high" if len(range_data) > 50 else "medium",
                    "recommendation": f"Adjust fuel by {fuel_adjustment:+.1f}% in part throttle" if optimization_needed else "Part throttle AFR optimal"
                })

        return results

    def _analyze_temperatures(self, df: pd.DataFrame) -> Dict:
        """Analyze temperature conditions"""
        temp_data = df["Coolant Temperature (F)"].dropna()
        max_temp = temp_data.max()
        high_temps = temp_data[temp_data > 220]

        return {
            "high_temps_detected": len(high_temps) > 0,
            "max_temp": max_temp,
            "high_temp_duration": len(high_temps) * 0.1,  # Assuming 10Hz logging
            "data_points": len(temp_data),
            "recommendation": "Improve cooling system or reduce load" if len(high_temps) > 0 else "Temperature management adequate"
        }

    def _analyze_enrichments_and_compensations(self, df: pd.DataFrame) -> List[Dict[str, Any]]:
        """Evaluate warmup enrichment, tip-in enrichment and temperature compensations."""
        suggestions = []

        # Warmup enrichment analysis
        if "Coolant Temperature (F)" in df.columns and "A/F Sensor #1 (AFR)" in df.columns:
            warm_data = df[df["Coolant Temperature (F)"] < 120]
            if len(warm_data) > 10:
                avg_afr = warm_data["A/F Sensor #1 (AFR)"].mean()
                if avg_afr > 14.5:
                    suggestions.append({
                        "id": "warmup_enrichment_adjust",
                        "type": "Warmup Enrichment",
                        "priority": "medium",
                        "description": f"Lean warmup AFR {avg_afr:.1f} detected",
                        "specific_action": "Increase warmup enrichment",
                        "rpm_range": "idle-2500",
                        "load_range": "low load",
                        "confidence": round(min(1.0, len(warm_data) / 20), 2),
                        "data_points": len(warm_data),
                    })

        # Tip-in enrichment analysis using MAP spikes
        if "Manifold Absolute Pressure (psi)" in df.columns and "A/F Sensor #1 (AFR)" in df.columns:
            map_diff = df["Manifold Absolute Pressure (psi)"].diff()
            spike_idx = map_diff[map_diff > 3].index
            lean_events = 0
            for idx in spike_idx:
                afr_window = df["A/F Sensor #1 (AFR)"].iloc[idx : idx + 3]
                if len(afr_window) > 0 and afr_window.min() > 14.7:
                    lean_events += 1
            if lean_events > 3:
                suggestions.append({
                    "id": "tip_in_enrichment",
                    "type": "Tip-In Enrichment",
                    "priority": "medium",
                    "description": f"{lean_events} lean tip-in events detected",
                    "specific_action": "Increase tip-in enrichment",
                    "rpm_range": "various",
                    "load_range": "rapid throttle",
                    "confidence": round(min(1.0, lean_events / 5), 2),
                    "data_points": lean_events,
                })

        # Temperature compensation consistency
        if "A/F Correction #1 (%)" in df.columns and "Intake Air Temperature (F)" in df.columns:
            cold = df[df["Intake Air Temperature (F)"] < 60]["A/F Correction #1 (%)"]
            hot = df[df["Intake Air Temperature (F)"] > 90]["A/F Correction #1 (%)"]
            if len(cold) > 5 and len(hot) > 5:
                cold_avg = cold.mean()
                hot_avg = hot.mean()
                if abs(cold_avg - hot_avg) > 5:
                    action = "increase" if cold_avg > hot_avg else "decrease"
<<<<<<< HEAD
                    confidence = round(min(1.0, abs(cold_avg - hot_avg) / 10), 2)
=======
>>>>>>> e9a46c77
                    suggestions.append({
                        "id": "iat_compensation",
                        "type": "Temperature Compensation",
                        "priority": "low",
                        "description": "A/F corrections vary with intake temperature",
                        "specific_action": f"{action.capitalize()} IAT fuel compensation",
                        "rpm_range": "various",
                        "load_range": "various",
<<<<<<< HEAD
                        "confidence": confidence,
=======
                        "confidence": "medium",
>>>>>>> e9a46c77
                        "data_points": int(len(cold) + len(hot)),
                    })

        return suggestions

    def _analyze_avcs_performance(self, df: pd.DataFrame) -> Dict:
        """Analyze AVCS performance (Subaru specific)"""
        if "AVCS Intake Position (degrees)" not in df.columns:
            return {"optimization_available": False}

        avcs_data = df["AVCS Intake Position (degrees)"].dropna()

        # Simple analysis - look for mid-range optimization
        if "Engine Speed (rpm)" in df.columns:
            mid_range_mask = (df["Engine Speed (rpm)"] >= 2500) & (df["Engine Speed (rpm)"] <= 4000)
            mid_range_avcs = avcs_data[mid_range_mask]

            if len(mid_range_avcs) > 20:
                avg_position = mid_range_avcs.mean()

                # Conservative optimization
                optimization_available = avg_position < 10  # Conservative AVCS position
                recommended_adjustment = 5 if optimization_available else 0

                return {
                    "optimization_available": optimization_available,
                    "rpm_range": "2500-4000",
                    "load_range": "Mid-range",
                    "avg_position": avg_position,
                    "recommended_position": avg_position + recommended_adjustment,
                    "recommended_adjustment": recommended_adjustment,
                    "estimated_gain": "+3-5% mid-range torque",
                    "data_points": len(mid_range_avcs)
                }

        return {"optimization_available": False}

    def _analyze_fuel_learning(self, df: pd.DataFrame) -> Dict:
        """Analyze fuel learning (Subaru specific)"""
        learning_data = df["A/F Learning #1 (%)"].dropna()
        max_learning = learning_data.max()
        min_learning = learning_data.min()
        avg_learning = learning_data.mean()

        excessive_learning = max(abs(max_learning), abs(min_learning)) > 15

        return {
            "excessive_learning": excessive_learning,
            "max_learning": max_learning,
            "min_learning": min_learning,
            "avg_learning": avg_learning,
            "affected_areas": "Areas with high learning values",
            "data_points": len(learning_data)
        }

    def _analyze_vtec_transition(self, df: pd.DataFrame) -> Dict:
        """Analyze VTEC transition (Honda specific)"""
        # Simplified VTEC analysis
        rpm_data = df["Engine Speed (rpm)"].dropna()
        high_rpm_data = rpm_data[rpm_data > 5000]

        if len(high_rpm_data) > 20:
            return {
                "optimization_needed": True,
                "transition_rpm": 5800,
                "current_behavior": "Standard VTEC engagement",
                "recommended_change": "Optimize VTEC transition timing",
                "data_points": len(high_rpm_data)
            }

        return {"optimization_needed": False}

    def _analyze_trend_patterns(self, df: pd.DataFrame, interval_size: int) -> List[Dict[str, Any]]:
        """Analyze trends across RPM intervals using simple heuristics."""
        results: List[Dict[str, Any]] = []

        rpm_col = "Engine Speed (rpm)"
        if rpm_col not in df.columns:
            return results

        load_col, load_unit = self._determine_load_info(df)

        rpm_min = int(df[rpm_col].min())
        rpm_max = int(df[rpm_col].max()) + interval_size
        intervals = list(range(rpm_min - rpm_min % interval_size, rpm_max, interval_size))

<<<<<<< HEAD
        th = self.trend_thresholds
        min_pts = int(th.get("min_interval_points", 5))
        lean_delta = th.get("lean_delta", 0.3)
        lean_afr = th.get("lean_afr_threshold", 14.7)
        load_delta = th.get("load_rise_delta", 3.0)

=======
>>>>>>> e9a46c77
        prev_metrics = None
        for start in intervals[:-1]:
            end = start + interval_size
            seg = df[(df[rpm_col] >= start) & (df[rpm_col] < end)]
<<<<<<< HEAD
            if len(seg) < min_pts:
=======
            if len(seg) < 5:
                prev_metrics = None if prev_metrics is None else prev_metrics
>>>>>>> e9a46c77
                continue

            metrics = {
                "avg_afr": seg["A/F Sensor #1 (AFR)"].mean() if "A/F Sensor #1 (AFR)" in seg.columns else None,
                "knock_events": seg["Knock Sum"][seg["Knock Sum"] > 0].count() if "Knock Sum" in seg.columns else 0,
                "avg_load": seg[load_col].mean() if load_col and load_col in seg.columns else None,
                "load_min": seg[load_col].min() if load_col and load_col in seg.columns else None,
                "load_max": seg[load_col].max() if load_col and load_col in seg.columns else None,
<<<<<<< HEAD
=======

>>>>>>> e9a46c77
                "avg_timing": seg["Ignition Total Timing (degrees)"].mean() if "Ignition Total Timing (degrees)" in seg.columns else None,
                "data_points": len(seg),
            }

            if prev_metrics:
                if metrics["avg_afr"] and prev_metrics.get("avg_afr"):
<<<<<<< HEAD
                    if metrics["avg_afr"] - prev_metrics["avg_afr"] > lean_delta and metrics["avg_afr"] > lean_afr:
                        load_desc = self._format_load_range(
                            metrics["load_min"], metrics["load_max"], load_unit
=======
                    if metrics["avg_afr"] - prev_metrics["avg_afr"] > 0.3 and metrics["avg_afr"] > 14.7:
                        load_desc = (
                            f"{metrics['load_min']:.1f}-{metrics['load_max']:.1f} {load_unit}"
                            if metrics["load_min"] is not None
                            else "N/A"
>>>>>>> e9a46c77
                        )
                        results.append({
                            "rpm_range": f"{start}-{end}",
                            "load_range": load_desc,
                            "suggestion": "Increase fuel",
                            "reason": "AFR trending lean compared to previous interval",
                            "confidence": round(min(1.0, metrics["data_points"] / 20), 2),
                            "data_points": metrics["data_points"],
                        })

                if metrics["knock_events"] > prev_metrics.get("knock_events", 0) and metrics["knock_events"] > 0:
<<<<<<< HEAD
                    load_desc = self._format_load_range(
                        metrics["load_min"], metrics["load_max"], load_unit
=======
                    load_desc = (
                        f"{metrics['load_min']:.1f}-{metrics['load_max']:.1f} {load_unit}"
                        if metrics["load_min"] is not None
                        else "N/A"
>>>>>>> e9a46c77
                    )
                    results.append({
                        "rpm_range": f"{start}-{end}",
                        "load_range": load_desc,
                        "suggestion": "Reduce ignition timing",
                        "reason": f"Knock count increased to {metrics['knock_events']} in this interval",
                        "confidence": round(min(1.0, metrics["data_points"] / 20), 2),
                        "data_points": metrics["data_points"],
                    })

                if metrics["avg_load"] and prev_metrics.get("avg_load"):
<<<<<<< HEAD
                    if metrics["avg_load"] - prev_metrics["avg_load"] > load_delta:
                        load_desc = self._format_load_range(
                            metrics["load_min"], metrics["load_max"], load_unit
=======
                    if metrics["avg_load"] - prev_metrics["avg_load"] > 3:
                        load_desc = (
                            f"{metrics['load_min']:.1f}-{metrics['load_max']:.1f} {load_unit}"
                            if metrics["load_min"] is not None
                            else "N/A"
>>>>>>> e9a46c77
                        )
                        results.append({
                            "rpm_range": f"{start}-{end}",
                            "load_range": load_desc,
                            "suggestion": "Reduce boost or wastegate duty",
                            "reason": "Load rising quickly compared to previous interval",
                            "confidence": round(min(1.0, metrics["data_points"] / 20), 2),
                            "data_points": metrics["data_points"],
                        })

            prev_metrics = metrics

        return results

    def _group_suggestions_by_intervals(
        self,
        suggestions: List[Dict[str, Any]],
        rpm_interval: int,
        load_interval: int,
        df: pd.DataFrame,
    ) -> List[Dict[str, Any]]:
        """Break suggestions into uniform RPM and load intervals."""

        grouped: List[Dict[str, Any]] = []

        _, load_unit = self._determine_load_info(df)

        for s in suggestions:
            rpm_range = s.get("rpm_range")
            load_range = s.get("load_range")

            rpm_start, rpm_end = self._parse_numeric_range(rpm_range)
            load_start, load_end = self._parse_numeric_range(load_range)

            rpm_chunks = self._split_range(rpm_start, rpm_end, rpm_interval)
            load_chunks = (
                self._split_range(load_start, load_end, load_interval)
                if load_start is not None and load_interval > 0
                else [(load_start, load_end)]
            )

            for r_start, r_end in rpm_chunks:
                for l_start, l_end in load_chunks:
                    entry = s.copy()
                    if r_start is not None:
                        entry["rpm_range"] = f"{int(r_start)}-{int(r_end)}"
                    if l_start is not None:
<<<<<<< HEAD
                        entry["load_range"] = self._format_load_range(
                            l_start, l_end, load_unit
=======
                        entry["load_range"] = (
                            f"{l_start:.1f}-{l_end:.1f} {load_unit}"
                            if load_unit
                            else f"{l_start:.1f}-{l_end:.1f}"
>>>>>>> e9a46c77
                        )
                    grouped.append(entry)

        return grouped

    @staticmethod
    def _parse_numeric_range(range_str: Optional[str]) -> Tuple[Optional[float], Optional[float]]:
        """Extract numeric start/end from a range string."""
        if not range_str:
            return None, None
        nums = re.findall(r"-?\d+\.?\d*", range_str)
        if not nums:
            return None, None
        if len(nums) == 1:
            val = float(nums[0])
            return val, val
        return float(nums[0]), float(nums[1])

    @staticmethod
    def _split_range(start: Optional[float], end: Optional[float], step: int) -> List[Tuple[Optional[float], Optional[float]]]:
<<<<<<< HEAD
        """Splits a numeric range into chunks of a given step size.

        Args:
            start: The start of the range.
            end: The end of the range.
            step: The size of each chunk.

        Returns:
            A list of ``(start, end)`` tuples representing the chunks.
        """
=======
>>>>>>> e9a46c77
        if start is None or end is None:
            return [(start, end)]
        if start > end:
            start, end = end, start
        chunks = []
        cur = math.floor(start / step) * step
        while cur < end:
            next_end = cur + step
            sub_start = max(cur, start)
            sub_end = min(next_end, end)
            if sub_end > sub_start:
                chunks.append((sub_start, sub_end))
            cur = next_end
        return chunks if chunks else [(start, end)]

    @staticmethod
<<<<<<< HEAD
    def _format_load_range(load_min: Optional[float], load_max: Optional[float], unit: str) -> str:
        """Return a standardized load range string."""
        if load_min is None or load_max is None:
            return "N/A"
        value = f"{load_min:.1f}-{load_max:.1f}"
        return f"{value} {unit}" if unit else value

    @staticmethod
=======
>>>>>>> e9a46c77
    def _determine_load_info(df: pd.DataFrame) -> Tuple[Optional[str], str]:
        if "Manifold Absolute Pressure (psi)" in df.columns:
            return "Manifold Absolute Pressure (psi)", "psi"
        if "Mass Airflow (g/s)" in df.columns:
            return "Mass Airflow (g/s)", "g/s"
        return None, ""

    def _generate_no_data_suggestions(self) -> List[Dict[str, Any]]:
        """Generate suggestions when no datalog data is available"""
        return [{
            "id": "no_data_available",
            "type": "Data Collection Required",
            "priority": "high",
            "description": "No datalog data available for analysis",
            "specific_action": "Collect comprehensive datalog data during various driving conditions",
            "parameter": "datalog_collection",
            "change_type": "data_collection",
            "affected_areas": "All systems",
            "safety_impact": "Cannot assess safety without data",
            "performance_impact": "Cannot optimize without baseline data",
            "validation_method": "Collect at least 5 minutes of varied driving data",
            "confidence": "high",
            "recommendations": [
                "Log during idle, cruise, and acceleration",
                "Include all critical parameters (AFR, knock, boost, temps)",
                "Ensure minimum 10Hz logging rate",
                "Drive in various load conditions"
            ]
        }]

# Usage example
if __name__ == "__main__":
    ai_engine = EnhancedTuningAI()
    # suggestions = ai_engine.generate_comprehensive_suggestions(analysis_data)

def generate_enhanced_ai_suggestions(
    analysis_data: Dict[str, Any],
    interval_size: int = 1000,
    load_interval_size: int = 5,
) -> List[Dict[str, Any]]:
    """Return interval-grouped tuning suggestions.

    Parameters
    ----------
    analysis_data : Dict[str, Any]
        Parsed datalog and tune information.
    interval_size : int, optional
        RPM grouping step (500 or 1000). Defaults to 1000.
    load_interval_size : int, optional
        Pressure or load grouping step. Defaults to 5.

    Returns
    -------
    List[Dict[str, Any]]
        Suggestions broken down by RPM and load range.
    """

    ai = EnhancedTuningAI()
    return ai.generate_comprehensive_suggestions(
        analysis_data, interval_size, load_interval_size
<<<<<<< HEAD
    )
=======
    )
>>>>>>> e9a46c77
<|MERGE_RESOLUTION|>--- conflicted
+++ resolved
@@ -148,10 +148,6 @@
             suggestions, interval_size, load_interval_size, df
         )
 
-<<<<<<< HEAD
-=======
-
->>>>>>> e9a46c77
         return grouped[:20]
 
     def _analyze_fuel_system(self, df: pd.DataFrame, issues: List[Dict]) -> List[Dict[str, Any]]:
@@ -984,10 +980,8 @@
                 hot_avg = hot.mean()
                 if abs(cold_avg - hot_avg) > 5:
                     action = "increase" if cold_avg > hot_avg else "decrease"
-<<<<<<< HEAD
                     confidence = round(min(1.0, abs(cold_avg - hot_avg) / 10), 2)
-=======
->>>>>>> e9a46c77
+
                     suggestions.append({
                         "id": "iat_compensation",
                         "type": "Temperature Compensation",
@@ -996,11 +990,7 @@
                         "specific_action": f"{action.capitalize()} IAT fuel compensation",
                         "rpm_range": "various",
                         "load_range": "various",
-<<<<<<< HEAD
                         "confidence": confidence,
-=======
-                        "confidence": "medium",
->>>>>>> e9a46c77
                         "data_points": int(len(cold) + len(hot)),
                     })
 
@@ -1087,25 +1077,17 @@
         rpm_max = int(df[rpm_col].max()) + interval_size
         intervals = list(range(rpm_min - rpm_min % interval_size, rpm_max, interval_size))
 
-<<<<<<< HEAD
         th = self.trend_thresholds
         min_pts = int(th.get("min_interval_points", 5))
         lean_delta = th.get("lean_delta", 0.3)
         lean_afr = th.get("lean_afr_threshold", 14.7)
         load_delta = th.get("load_rise_delta", 3.0)
 
-=======
->>>>>>> e9a46c77
         prev_metrics = None
         for start in intervals[:-1]:
             end = start + interval_size
             seg = df[(df[rpm_col] >= start) & (df[rpm_col] < end)]
-<<<<<<< HEAD
             if len(seg) < min_pts:
-=======
-            if len(seg) < 5:
-                prev_metrics = None if prev_metrics is None else prev_metrics
->>>>>>> e9a46c77
                 continue
 
             metrics = {
@@ -1114,27 +1096,15 @@
                 "avg_load": seg[load_col].mean() if load_col and load_col in seg.columns else None,
                 "load_min": seg[load_col].min() if load_col and load_col in seg.columns else None,
                 "load_max": seg[load_col].max() if load_col and load_col in seg.columns else None,
-<<<<<<< HEAD
-=======
-
->>>>>>> e9a46c77
                 "avg_timing": seg["Ignition Total Timing (degrees)"].mean() if "Ignition Total Timing (degrees)" in seg.columns else None,
                 "data_points": len(seg),
             }
 
             if prev_metrics:
                 if metrics["avg_afr"] and prev_metrics.get("avg_afr"):
-<<<<<<< HEAD
                     if metrics["avg_afr"] - prev_metrics["avg_afr"] > lean_delta and metrics["avg_afr"] > lean_afr:
                         load_desc = self._format_load_range(
                             metrics["load_min"], metrics["load_max"], load_unit
-=======
-                    if metrics["avg_afr"] - prev_metrics["avg_afr"] > 0.3 and metrics["avg_afr"] > 14.7:
-                        load_desc = (
-                            f"{metrics['load_min']:.1f}-{metrics['load_max']:.1f} {load_unit}"
-                            if metrics["load_min"] is not None
-                            else "N/A"
->>>>>>> e9a46c77
                         )
                         results.append({
                             "rpm_range": f"{start}-{end}",
@@ -1146,15 +1116,8 @@
                         })
 
                 if metrics["knock_events"] > prev_metrics.get("knock_events", 0) and metrics["knock_events"] > 0:
-<<<<<<< HEAD
                     load_desc = self._format_load_range(
                         metrics["load_min"], metrics["load_max"], load_unit
-=======
-                    load_desc = (
-                        f"{metrics['load_min']:.1f}-{metrics['load_max']:.1f} {load_unit}"
-                        if metrics["load_min"] is not None
-                        else "N/A"
->>>>>>> e9a46c77
                     )
                     results.append({
                         "rpm_range": f"{start}-{end}",
@@ -1166,17 +1129,9 @@
                     })
 
                 if metrics["avg_load"] and prev_metrics.get("avg_load"):
-<<<<<<< HEAD
                     if metrics["avg_load"] - prev_metrics["avg_load"] > load_delta:
                         load_desc = self._format_load_range(
                             metrics["load_min"], metrics["load_max"], load_unit
-=======
-                    if metrics["avg_load"] - prev_metrics["avg_load"] > 3:
-                        load_desc = (
-                            f"{metrics['load_min']:.1f}-{metrics['load_max']:.1f} {load_unit}"
-                            if metrics["load_min"] is not None
-                            else "N/A"
->>>>>>> e9a46c77
                         )
                         results.append({
                             "rpm_range": f"{start}-{end}",
@@ -1224,15 +1179,8 @@
                     if r_start is not None:
                         entry["rpm_range"] = f"{int(r_start)}-{int(r_end)}"
                     if l_start is not None:
-<<<<<<< HEAD
                         entry["load_range"] = self._format_load_range(
                             l_start, l_end, load_unit
-=======
-                        entry["load_range"] = (
-                            f"{l_start:.1f}-{l_end:.1f} {load_unit}"
-                            if load_unit
-                            else f"{l_start:.1f}-{l_end:.1f}"
->>>>>>> e9a46c77
                         )
                     grouped.append(entry)
 
@@ -1253,7 +1201,6 @@
 
     @staticmethod
     def _split_range(start: Optional[float], end: Optional[float], step: int) -> List[Tuple[Optional[float], Optional[float]]]:
-<<<<<<< HEAD
         """Splits a numeric range into chunks of a given step size.
 
         Args:
@@ -1264,8 +1211,6 @@
         Returns:
             A list of ``(start, end)`` tuples representing the chunks.
         """
-=======
->>>>>>> e9a46c77
         if start is None or end is None:
             return [(start, end)]
         if start > end:
@@ -1282,7 +1227,6 @@
         return chunks if chunks else [(start, end)]
 
     @staticmethod
-<<<<<<< HEAD
     def _format_load_range(load_min: Optional[float], load_max: Optional[float], unit: str) -> str:
         """Return a standardized load range string."""
         if load_min is None or load_max is None:
@@ -1291,8 +1235,6 @@
         return f"{value} {unit}" if unit else value
 
     @staticmethod
-=======
->>>>>>> e9a46c77
     def _determine_load_info(df: pd.DataFrame) -> Tuple[Optional[str], str]:
         if "Manifold Absolute Pressure (psi)" in df.columns:
             return "Manifold Absolute Pressure (psi)", "psi"
@@ -1353,8 +1295,4 @@
     ai = EnhancedTuningAI()
     return ai.generate_comprehensive_suggestions(
         analysis_data, interval_size, load_interval_size
-<<<<<<< HEAD
-    )
-=======
-    )
->>>>>>> e9a46c77
+    )