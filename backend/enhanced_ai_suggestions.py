from typing import Dict, List, Any, Tuple, Optional
from dataclasses import dataclass, field
import logging
import pandas as pd
import numpy as np
import math
import re

logger = logging.getLogger(__name__)

@dataclass
class AIConfig:
    """Configuration for :class:`EnhancedTuningAI`. Allows expert users to
    override default thresholds without modifying the code."""

    tuning_parameters: Dict[str, Dict[str, float]] = field(
        default_factory=lambda: {
            "fuel": {
                "safe_change_limit": 15.0,
                "critical_afr_lean": 15.5,
                "critical_afr_rich": 11.5,
                "target_afr_na": 14.7,
                "target_afr_boost": 12.5
            },
            "timing": {
                "safe_change_limit": 5.0,
                "conservative_advance": 2.0,
                "knock_retard": 3.0,
                "idle_timing": 15.0
            },
            "boost": {
                "safe_change_limit": 3.0,
                "max_safe_boost": 20.0,
                "wastegate_duty_max": 85.0
            }
        }
    )


class EnhancedTuningAI:
    """Enhanced AI tuning suggestions with comprehensive analysis."""

    def __init__(self, config: Optional[AIConfig] = None):
        self.config = config or AIConfig()
        self.tuning_parameters = self.config.tuning_parameters

    def _validate_analysis_data(self, analysis_data: Dict[str, Any]) -> Tuple[bool, str]:
        """Simple validation for incoming analysis data."""
        if not isinstance(analysis_data, dict):
            return False, "Analysis data must be a dictionary"

        datalog = analysis_data.get("datalog")
        if not datalog or not isinstance(datalog.get("data", []), list):
            return False, "Datalog information missing or malformed"

        return True, ""

    def generate_comprehensive_suggestions(
        self,
        analysis_data: Dict[str, Any],
        interval_size: int = 1000,
        load_interval_size: int = 5,
<<<<<<< HEAD
=======
        self, analysis_data: Dict[str, Any], interval_size: int = 1000

>>>>>>> 9e88af11
    ) -> List[Dict[str, Any]]:
        """Generate comprehensive tuning suggestions with specific RPM/load context
        and aggregate them by RPM interval.

        ``interval_size`` specifies the step for grouping suggestions. It can be
        either ``500`` or ``1000`` RPM. Any value outside of these choices will
        default to ``1000`` RPM."""

        valid, message = self._validate_analysis_data(analysis_data)
        if not valid:
            logger.warning("Invalid analysis data provided: %s", message)
            return [
                {
                    "id": "invalid_input",
                    "type": "Input Error",
                    "priority": "high",
                    "description": message,
                    "specific_action": "Verify datalog and tune information",
                }
            ]

        suggestions = []
        datalog = analysis_data.get("datalog", {})
        platform = analysis_data.get("platform", "")
        issues = analysis_data.get("issues", [])

        # normalize interval size
        if interval_size not in (500, 1000):
            interval_size = 1000
        if load_interval_size <= 0:
            load_interval_size = 5

        # Get the actual datalog data
        datalog_data = datalog.get("data", [])

        if not datalog_data:
            return self._generate_no_data_suggestions()

        # Convert to DataFrame for analysis
        df = pd.DataFrame(datalog_data)
        logger.info(f"Analyzing {len(df)} datalog records with {len(df.columns)} parameters")

        # Generate fuel-related suggestions
        suggestions.extend(self._analyze_fuel_system(df, issues))

        # Generate timing suggestions
        suggestions.extend(self._analyze_ignition_timing(df, issues))

        # Generate boost control suggestions
        suggestions.extend(self._analyze_boost_system(df, issues))

        # Generate load-specific suggestions
        suggestions.extend(self._analyze_load_specific_areas(df, issues))

        # Warmup, tip-in and compensation analysis
        suggestions.extend(self._analyze_enrichments_and_compensations(df))

        # Generate safety and monitoring suggestions
        suggestions.extend(self._analyze_safety_monitoring(df, issues))

        # Platform-specific advanced suggestions
        if platform == "Subaru":
            suggestions.extend(self._generate_subaru_advanced_suggestions(df))
        elif platform == "Hondata":
            suggestions.extend(self._generate_hondata_advanced_suggestions(df))

        # Trend-based analysis across RPM intervals
        suggestions.extend(self._analyze_trend_patterns(df, interval_size))

        # Sort by priority and return
        priority_order = {"critical": 4, "high": 3, "medium": 2, "low": 1}
        suggestions.sort(key=lambda x: priority_order.get(x.get("priority", "medium"), 2), reverse=True)

        # Break suggestions into RPM intervals for clarity
        grouped = self._group_suggestions_by_intervals(
            suggestions, interval_size, load_interval_size, df
        )
<<<<<<< HEAD
=======
        grouped = self._group_suggestions_by_interval(suggestions, interval_size)
>>>>>>> 9e88af11

        return grouped[:20]

    def _analyze_fuel_system(self, df: pd.DataFrame, issues: List[Dict]) -> List[Dict[str, Any]]:
        """Comprehensive fuel system analysis with specific recommendations"""
        suggestions = []

        # A/F Correction Analysis
        if "A/F Correction #1 (%)" in df.columns:
            af_corrections = df["A/F Correction #1 (%)"].dropna()

            # Analyze corrections by RPM/load
            rpm_load_corrections = self._analyze_corrections_by_load_points(df, af_corrections)

            for area in rpm_load_corrections:
                if abs(area["avg_correction"]) > 8:
                    suggestions.append({
                        "id": f"fuel_correction_{area['rpm_range']}_{area['load_range']}",
                        "type": "Fuel Map Correction",
                        "priority": "high" if abs(area["avg_correction"]) > 15 else "medium",
                        "table": "Primary_Open_Loop_Fueling",
                        "description": f"At {area['rpm_range']} RPM and {area['load_range']} load: ECU applying {area['avg_correction']:+.1f}% fuel correction",
                        "specific_action": f"Adjust fuel map by {area['recommended_change']:+.1f}% in this area",
                        "rpm_range": area["rpm_range"],
                        "load_range": area["load_range"],
                        "current_correction": f"{area['avg_correction']:+.1f}%",
                        "recommended_change": f"{area['recommended_change']:+.1f}%",
                        "data_points": area["data_points"],
                        "confidence": "high" if area["data_points"] > 20 else "medium",
                        "parameter": "fuel_map",
                        "change_type": "increase" if area["avg_correction"] > 0 else "decrease",
                        "percentage": abs(area["recommended_change"]),
                        "affected_areas": f"{area['rpm_range']} RPM, {area['load_range']} load",
                        "safety_impact": "Reduces ECU correction load, improves fuel delivery consistency",
                        "performance_impact": f"Eliminates {abs(area['avg_correction']):.1f}% fuel correction, smoother power delivery",
                        "validation_method": "Monitor A/F corrections after change - should reduce to <5%"
                    })

        # AFR Analysis with specific recommendations
        if "A/F Sensor #1 (AFR)" in df.columns:
            afr_analysis = self._analyze_afr_by_conditions(df)

            for condition in afr_analysis:
                if condition["issue_detected"]:
                    suggestions.append({
                        "id": f"afr_correction_{condition['condition']}",
                        "type": "AFR Optimization",
                        "priority": condition["priority"],
                        "table": "Primary_Open_Loop_Fueling",
                        "description": f"AFR issue in {condition['condition']}: {condition['description']}",
                        "specific_action": condition["recommendation"],
                        "rpm_range": condition["rpm_range"],
                        "load_range": condition["load_range"],
                        "current_afr": f"{condition['avg_afr']:.2f}",
                        "target_afr": f"{condition['target_afr']:.2f}",
                        "fuel_change_needed": f"{condition['fuel_change']:+.1f}%",
                        "data_points": condition["data_points"],
                        "confidence": condition["confidence"],
                        "parameter": "fuel_map",
                        "change_type": "increase" if condition["fuel_change"] > 0 else "decrease",
                        "percentage": abs(condition["fuel_change"]),
                        "affected_areas": f"{condition['rpm_range']} RPM, {condition['load_range']} load",
                        "safety_impact": condition["safety_impact"],
                        "performance_impact": condition["performance_impact"],
                        "validation_method": f"Target AFR should be {condition['target_afr']:.1f} ± 0.3"
                    })

        # Injector duty cycle analysis
        if "Injector Duty Cycle (%)" in df.columns:
            duty_analysis = self._analyze_injector_duty(df)
            if duty_analysis["max_duty"] > 85:
                suggestions.append({
                    "id": "injector_duty_high",
                    "type": "Injector Capacity Warning",
                    "priority": "high",
                    "table": "Injector_Scaling",
                    "description": f"High injector duty cycle detected: {duty_analysis['max_duty']:.1f}% at {duty_analysis['max_duty_rpm']} RPM",
                    "specific_action": f"Consider larger injectors or reduce fuel demand in high-load areas",
                    "rpm_range": f"{duty_analysis['max_duty_rpm']-200}-{duty_analysis['max_duty_rpm']+200}",
                    "load_range": "High load",
                    "current_duty": f"{duty_analysis['max_duty']:.1f}%",
                    "safe_limit": "85%",
                    "data_points": duty_analysis["high_duty_points"],
                    "confidence": "high",
                    "parameter": "injector_sizing",
                    "change_type": "hardware_upgrade",
                    "affected_areas": "High load/RPM areas",
                    "safety_impact": "Critical - prevents injector saturation and lean conditions",
                    "performance_impact": "Maintains proper fuel delivery at high power levels",
                    "validation_method": "Duty cycle should remain below 85% under all conditions"
                })

        return suggestions

    def _analyze_ignition_timing(self, df: pd.DataFrame, issues: List[Dict]) -> List[Dict[str, Any]]:
        """Comprehensive ignition timing analysis"""
        suggestions = []

        # Knock analysis with specific recommendations
        if "Knock Sum" in df.columns:
            knock_analysis = self._analyze_knock_by_conditions(df)

            for condition in knock_analysis:
                if condition["knock_detected"]:
                    suggestions.append({
                        "id": f"timing_knock_{condition['condition']}",
                        "type": "Knock Mitigation",
                        "priority": "critical",
                        "table": "Base_Ignition_Timing",
                        "description": f"Knock detected in {condition['condition']}: {condition['knock_events']} events",
                        "specific_action": f"Retard timing by {condition['recommended_retard']:.1f}° in this area",
                        "rpm_range": condition["rpm_range"],
                        "load_range": condition["load_range"],
                        "knock_events": condition["knock_events"],
                        "current_timing": f"{condition['avg_timing']:.1f}°",
                        "recommended_timing": f"{condition['avg_timing'] - condition['recommended_retard']:.1f}°",
                        "timing_change": f"-{condition['recommended_retard']:.1f}°",
                        "data_points": condition["data_points"],
                        "confidence": "high",
                        "parameter": "ignition_timing",
                        "change_type": "decrease",
                        "degrees": condition["recommended_retard"],
                        "affected_areas": f"{condition['rpm_range']} RPM, {condition['load_range']} load",
                        "safety_impact": "Critical - prevents engine damage from detonation",
                        "performance_impact": f"Slight power loss but safe operation in {condition['condition']}",
                        "validation_method": "Monitor knock sensors - should show zero knock events"
                    })

        # Timing optimization opportunities
        if "Ignition Total Timing (degrees)" in df.columns and "Knock Sum" in df.columns:
            timing_opportunities = self._find_timing_optimization_opportunities(df)

            for opportunity in timing_opportunities:
                suggestions.append({
                    "id": f"timing_optimize_{opportunity['area']}",
                    "type": "Timing Optimization",
                    "priority": "medium",
                    "table": "Base_Ignition_Timing",
                    "description": f"Timing optimization opportunity in {opportunity['area']}",
                    "specific_action": f"Advance timing by {opportunity['safe_advance']:.1f}° in this area",
                    "rpm_range": opportunity["rpm_range"],
                    "load_range": opportunity["load_range"],
                    "current_timing": f"{opportunity['current_timing']:.1f}°",
                    "recommended_timing": f"{opportunity['current_timing'] + opportunity['safe_advance']:.1f}°",
                    "timing_change": f"+{opportunity['safe_advance']:.1f}°",
                    "potential_gain": opportunity["estimated_gain"],
                    "data_points": opportunity["data_points"],
                    "confidence": opportunity["confidence"],
                    "parameter": "ignition_timing",
                    "change_type": "increase",
                    "degrees": opportunity["safe_advance"],
                    "affected_areas": f"{opportunity['rpm_range']} RPM, {opportunity['load_range']} load",
                    "safety_impact": "Monitor for knock - advance conservatively",
                    "performance_impact": f"Estimated {opportunity['estimated_gain']} improvement in {opportunity['area']}",
                    "validation_method": "Advance in 1° increments, monitor knock sensors"
                })

        return suggestions

    def _analyze_boost_system(self, df: pd.DataFrame, issues: List[Dict]) -> List[Dict[str, Any]]:
        """Comprehensive boost system analysis"""
        suggestions = []

        if "Manifold Absolute Pressure (psi)" in df.columns:
            boost_analysis = self._analyze_boost_control(df)

            # Boost target vs actual analysis
            if "Boost Target (psi)" in df.columns:
                boost_error_analysis = self._analyze_boost_error(df)

                for area in boost_error_analysis:
                    if abs(area["avg_error"]) > 1.5:
                        suggestions.append({
                            "id": f"boost_control_{area['rpm_range']}",
                            "type": "Boost Control Tuning",
                            "priority": "medium",
                            "table": "Wastegate_Duty_Cycle",
                            "description": f"Boost error in {area['rpm_range']} RPM: {area['avg_error']:+.1f} psi from target",
                            "specific_action": f"Adjust wastegate duty by {area['duty_adjustment']:+.1f}% in this RPM range",
                            "rpm_range": area["rpm_range"],
                            "load_range": "Boost conditions",
                            "current_error": f"{area['avg_error']:+.1f} psi",
                            "target_boost": f"{area['target_boost']:.1f} psi",
                            "actual_boost": f"{area['actual_boost']:.1f} psi",
                            "duty_adjustment": f"{area['duty_adjustment']:+.1f}%",
                            "data_points": area["data_points"],
                            "confidence": "high" if area["data_points"] > 15 else "medium",
                            "parameter": "boost_control",
                            "change_type": "increase" if area["avg_error"] < 0 else "decrease",
                            "percentage": abs(area["duty_adjustment"]),
                            "affected_areas": f"{area['rpm_range']} RPM boost control",
                            "safety_impact": "Improves boost accuracy and consistency",
                            "performance_impact": f"Eliminates {abs(area['avg_error']):.1f} psi boost error",
                            "validation_method": "Boost should track target within ±1 psi"
                        })

            # Boost spike detection
            boost_spikes = self._detect_boost_spikes(df)
            if boost_spikes["spikes_detected"]:
                suggestions.append({
                    "id": "boost_spike_control",
                    "type": "Boost Spike Control",
                    "priority": "high",
                    "table": "Boost_Control_PID",
                    "description": f"Boost spikes detected: {boost_spikes['max_spike']:.1f} psi spike",
                    "specific_action": f"Adjust boost control PID settings to reduce overshoot",
                    "rpm_range": boost_spikes["spike_rpm_range"],
                    "load_range": "Boost transition",
                    "max_spike": f"{boost_spikes['max_spike']:.1f} psi",
                    "spike_frequency": f"{boost_spikes['spike_count']} events",
                    "recommended_action": "Reduce I-gain by 20%, increase D-gain by 10%",
                    "data_points": boost_spikes["total_points"],
                    "confidence": "high",
                    "parameter": "boost_pid",
                    "change_type": "pid_tuning",
                    "affected_areas": "Boost transition areas",
                    "safety_impact": "Prevents boost spikes that can cause knock",
                    "performance_impact": "Smoother boost delivery and power curve",
                    "validation_method": "Boost should rise smoothly without overshoot >1 psi"
                })

        return suggestions

    def _analyze_load_specific_areas(self, df: pd.DataFrame, issues: List[Dict]) -> List[Dict[str, Any]]:
        """Analyze specific load areas for targeted tuning"""
        suggestions = []

        # Idle analysis
        idle_analysis = self._analyze_idle_conditions(df)
        if idle_analysis["issues_found"]:
            suggestions.append({
                "id": "idle_optimization",
                "type": "Idle Quality Optimization",
                "priority": "low",
                "table": "Idle_Speed_Control",
                "description": f"Idle instability detected: {idle_analysis['description']}",
                "specific_action": idle_analysis["recommendation"],
                "rpm_range": "600-1000",
                "load_range": "Idle/vacuum",
                "idle_rpm_variation": f"±{idle_analysis['rpm_variation']:.0f} RPM",
                "target_idle": f"{idle_analysis['target_idle']} RPM",
                "data_points": idle_analysis["data_points"],
                "confidence": "medium",
                "parameter": "idle_control",
                "change_type": "optimize",
                "affected_areas": "Idle conditions",
                "safety_impact": "Improves idle stability and drivability",
                "performance_impact": "Smoother idle, better fuel economy",
                "validation_method": "Idle should be stable within ±50 RPM"
            })

        # Part throttle analysis
        part_throttle_analysis = self._analyze_part_throttle(df)
        for area in part_throttle_analysis:
            if area["optimization_needed"]:
                suggestions.append({
                    "id": f"part_throttle_{area['load_range']}",
                    "type": "Part Throttle Optimization",
                    "priority": "medium",
                    "table": "Primary_Open_Loop_Fueling",
                    "description": f"Part throttle optimization in {area['load_range']} load range",
                    "specific_action": area["recommendation"],
                    "rpm_range": area["rpm_range"],
                    "load_range": area["load_range"],
                    "current_afr": f"{area['avg_afr']:.2f}",
                    "target_afr": f"{area['target_afr']:.2f}",
                    "fuel_adjustment": f"{area['fuel_adjustment']:+.1f}%",
                    "data_points": area["data_points"],
                    "confidence": area["confidence"],
                    "parameter": "fuel_map",
                    "change_type": "optimize",
                    "percentage": abs(area["fuel_adjustment"]),
                    "affected_areas": f"{area['rpm_range']} RPM, {area['load_range']} load",
                    "safety_impact": "Optimizes part throttle drivability",
                    "performance_impact": "Improved throttle response and fuel economy",
                    "validation_method": f"AFR should target {area['target_afr']:.1f} in this range"
                })

        return suggestions

    def _analyze_safety_monitoring(self, df: pd.DataFrame, issues: List[Dict]) -> List[Dict[str, Any]]:
        """Analyze safety monitoring and suggest improvements"""
        suggestions = []

        # Check for missing critical parameters
        critical_params = {
            "Knock Sum": "Knock monitoring",
            "A/F Sensor #1 (AFR)": "Air-fuel ratio monitoring",
            "Coolant Temperature (F)": "Engine temperature monitoring",
            "Oil Temperature (F)": "Oil temperature monitoring"
        }

        missing_params = []
        for param, description in critical_params.items():
            if param not in df.columns:
                missing_params.append({"param": param, "description": description})

        if missing_params:
            suggestions.append({
                "id": "safety_monitoring_enhancement",
                "type": "Safety Monitoring Enhancement",
                "priority": "high",
                "table": "Datalog_Configuration",
                "description": f"Missing critical safety parameters in datalog",
                "specific_action": "Add missing parameters to datalog for comprehensive monitoring",
                "missing_parameters": [p["description"] for p in missing_params],
                "safety_impact": "Critical - enables detection of dangerous conditions",
                "performance_impact": "Enables safer, more aggressive tuning",
                "validation_method": "Verify all parameters are logging correctly",
                "parameter": "monitoring",
                "change_type": "add_logging",
                "affected_areas": "All operating conditions",
                "confidence": "high"
            })

        # Temperature analysis
        if "Coolant Temperature (F)" in df.columns:
            temp_analysis = self._analyze_temperatures(df)
            if temp_analysis["high_temps_detected"]:
                suggestions.append({
                    "id": "temperature_management",
                    "type": "Temperature Management",
                    "priority": "medium",
                    "table": "Fan_Control",
                    "description": f"High temperatures detected: {temp_analysis['max_temp']:.1f}°F",
                    "specific_action": temp_analysis["recommendation"],
                    "max_temperature": f"{temp_analysis['max_temp']:.1f}°F",
                    "safe_limit": "220°F",
                    "high_temp_duration": f"{temp_analysis['high_temp_duration']:.1f}s",
                    "data_points": temp_analysis["data_points"],
                    "confidence": "high",
                    "parameter": "cooling_system",
                    "change_type": "optimize",
                    "affected_areas": "High load conditions",
                    "safety_impact": "Prevents overheating and engine damage",
                    "performance_impact": "Maintains consistent power under load",
                    "validation_method": "Coolant temp should stay below 220°F"
                })

        return suggestions

    def _generate_subaru_advanced_suggestions(self, df: pd.DataFrame) -> List[Dict[str, Any]]:
        """Generate Subaru-specific advanced suggestions"""
        suggestions = []

        # AVCS analysis
        if "AVCS Intake Position (degrees)" in df.columns:
            avcs_analysis = self._analyze_avcs_performance(df)
            if avcs_analysis["optimization_available"]:
                suggestions.append({
                    "id": "avcs_optimization",
                    "type": "AVCS Timing Optimization",
                    "priority": "medium",
                    "table": "AVCS_Map",
                    "description": f"AVCS optimization opportunity in {avcs_analysis['rpm_range']} RPM",
                    "specific_action": f"Adjust AVCS timing by {avcs_analysis['recommended_adjustment']:+.1f}° in mid-range",
                    "rpm_range": avcs_analysis["rpm_range"],
                    "load_range": avcs_analysis["load_range"],
                    "current_avcs": f"{avcs_analysis['avg_position']:.1f}°",
                    "recommended_avcs": f"{avcs_analysis['recommended_position']:.1f}°",
                    "estimated_gain": avcs_analysis["estimated_gain"],
                    "data_points": avcs_analysis["data_points"],
                    "confidence": "medium",
                    "parameter": "avcs_timing",
                    "change_type": "optimize",
                    "degrees": abs(avcs_analysis["recommended_adjustment"]),
                    "affected_areas": f"{avcs_analysis['rpm_range']} RPM mid-range",
                    "safety_impact": "Low risk - AVCS changes are generally safe",
                    "performance_impact": f"Estimated {avcs_analysis['estimated_gain']} torque improvement",
                    "validation_method": "Monitor torque curve and throttle response"
                })

        # Subaru-specific fuel trim analysis
        if "A/F Learning #1 (%)" in df.columns:
            learning_analysis = self._analyze_fuel_learning(df)
            if learning_analysis["excessive_learning"]:
                suggestions.append({
                    "id": "fuel_learning_correction",
                    "type": "Fuel Learning Correction",
                    "priority": "medium",
                    "table": "A/F_Learning_Limits",
                    "description": f"Excessive fuel learning detected: {learning_analysis['max_learning']:+.1f}%",
                    "specific_action": "Adjust base fuel maps to reduce learning corrections",
                    "max_learning": f"{learning_analysis['max_learning']:+.1f}%",
                    "avg_learning": f"{learning_analysis['avg_learning']:+.1f}%",
                    "affected_cells": learning_analysis["affected_areas"],
                    "data_points": learning_analysis["data_points"],
                    "confidence": "high",
                    "parameter": "fuel_learning",
                    "change_type": "base_map_adjustment",
                    "percentage": abs(learning_analysis["avg_learning"]) * 0.8,
                    "affected_areas": "Areas with high learning values",
                    "safety_impact": "Reduces ECU learning dependency",
                    "performance_impact": "More consistent fuel delivery",
                    "validation_method": "Learning values should reduce to <±8%"
                })

        return suggestions

    def _generate_hondata_advanced_suggestions(self, df: pd.DataFrame) -> List[Dict[str, Any]]:
        """Generate Hondata-specific advanced suggestions"""
        suggestions = []

        # VTEC analysis
        if "Engine Speed (rpm)" in df.columns:
            vtec_analysis = self._analyze_vtec_transition(df)
            if vtec_analysis["optimization_needed"]:
                suggestions.append({
                    "id": "vtec_optimization",
                    "type": "VTEC Transition Optimization",
                    "priority": "medium",
                    "table": "VTEC_Engagement",
                    "description": f"VTEC transition optimization at {vtec_analysis['transition_rpm']} RPM",
                    "specific_action": vtec_analysis["recommendation"],
                    "transition_rpm": vtec_analysis["transition_rpm"],
                    "current_behavior": vtec_analysis["current_behavior"],
                    "recommended_change": vtec_analysis["recommended_change"],
                    "data_points": vtec_analysis["data_points"],
                    "confidence": "medium",
                    "parameter": "vtec_control",
                    "change_type": "optimize",
                    "affected_areas": f"VTEC transition around {vtec_analysis['transition_rpm']} RPM",
                    "safety_impact": "Monitor for over-rev conditions",
                    "performance_impact": "Smoother VTEC transition and power delivery",
                    "validation_method": "Check power curve smoothness through VTEC transition"
                })

        return suggestions

    # Helper methods for detailed analysis
    def _analyze_corrections_by_load_points(self, df: pd.DataFrame, corrections: pd.Series) -> List[Dict]:
        """Analyze A/F corrections by specific RPM/load points"""
        results = []

        if "Engine Speed (rpm)" not in df.columns or "Manifold Absolute Pressure (psi)" not in df.columns:
            return results

        # Define RPM and load bins
        rpm_bins = [(1500, 2500), (2500, 3500), (3500, 4500), (4500, 5500), (5500, 7000)]
        load_bins = [(-5, 0), (0, 5), (5, 10), (10, 15), (15, 25)]

        for rpm_range in rpm_bins:
            for load_range in load_bins:
                # Filter data for this RPM/load range
                rpm_mask = (df["Engine Speed (rpm)"] >= rpm_range[0]) & (df["Engine Speed (rpm)"] < rpm_range[1])
                load_data = df["Manifold Absolute Pressure (psi)"] - 14.7
                load_mask = (load_data >= load_range[0]) & (load_data < load_range[1])

                combined_mask = rpm_mask & load_mask
                area_corrections = corrections[combined_mask]

                if len(area_corrections) > 5:  # Need sufficient data
                    avg_correction = area_corrections.mean()

                    results.append({
                        "rpm_range": f"{rpm_range[0]}-{rpm_range[1]}",
                        "load_range": f"{load_range[0]:+.1f} to {load_range[1]:+.1f} psi",
                        "avg_correction": avg_correction,
                        "recommended_change": avg_correction * 0.8,  # Apply 80% of correction to base map
                        "data_points": len(area_corrections)
                    })

        return results

    def _analyze_afr_by_conditions(self, df: pd.DataFrame) -> List[Dict]:
        """Analyze AFR by different operating conditions"""
        results = []

        if "A/F Sensor #1 (AFR)" not in df.columns:
            return results

        afr_data = df["A/F Sensor #1 (AFR)"].dropna()

        # Analyze different conditions
        conditions = [
            {"name": "idle", "rpm_range": (600, 1200), "load_range": (-5, 0), "target_afr": 14.7},
            {"name": "cruise", "rpm_range": (2000, 3500), "load_range": (0, 5), "target_afr": 14.7},
            {"name": "light_load", "rpm_range": (2000, 5000), "load_range": (5, 10), "target_afr": 13.5},
            {"name": "boost", "rpm_range": (3000, 6500), "load_range": (10, 25), "target_afr": 12.5}
        ]

        for condition in conditions:
            # Filter data for this condition
            if "Engine Speed (rpm)" in df.columns and "Manifold Absolute Pressure (psi)" in df.columns:
                rpm_mask = (df["Engine Speed (rpm)"] >= condition["rpm_range"][0]) & (df["Engine Speed (rpm)"] <= condition["rpm_range"][1])
                load_data = df["Manifold Absolute Pressure (psi)"] - 14.7
                load_mask = (load_data >= condition["load_range"][0]) & (load_data <= condition["load_range"][1])

                combined_mask = rpm_mask & load_mask
                condition_afr = afr_data[combined_mask]

                if len(condition_afr) > 10:
                    avg_afr = condition_afr.mean()
                    target_afr = condition["target_afr"]
                    afr_error = avg_afr - target_afr

                    # Calculate fuel change needed (approximate)
                    fuel_change = (afr_error / target_afr) * 100 * -1  # Negative because rich needs less fuel

                    issue_detected = abs(afr_error) > 0.5
                    priority = "critical" if abs(afr_error) > 1.5 else "high" if abs(afr_error) > 1.0 else "medium"

                    results.append({
                        "condition": condition["name"],
                        "rpm_range": f"{condition['rpm_range'][0]}-{condition['rpm_range'][1]}",
                        "load_range": f"{condition['load_range'][0]:+.1f} to {condition['load_range'][1]:+.1f} psi",
                        "avg_afr": avg_afr,
                        "target_afr": target_afr,
                        "afr_error": afr_error,
                        "fuel_change": fuel_change,
                        "data_points": len(condition_afr),
                        "issue_detected": issue_detected,
                        "priority": priority,
                        "confidence": "high" if len(condition_afr) > 20 else "medium",
                        "description": f"AFR {avg_afr:.2f} vs target {target_afr:.2f} ({afr_error:+.2f})",
                        "recommendation": f"Adjust fuel by {fuel_change:+.1f}% in {condition['name']} conditions",
                        "safety_impact": "Critical - maintains proper AFR for engine safety" if abs(afr_error) > 1.0 else "Optimizes AFR for performance",
                        "performance_impact": f"Corrects {abs(afr_error):.2f} AFR error in {condition['name']} conditions"
                    })

        return results

    def _analyze_injector_duty(self, df: pd.DataFrame) -> Dict:
        """Analyze injector duty cycle"""
        duty_data = df["Injector Duty Cycle (%)"].dropna()
        max_duty = duty_data.max()
        max_duty_idx = duty_data.idxmax()

        result = {
            "max_duty": max_duty,
            "avg_duty": duty_data.mean(),
            "high_duty_points": len(duty_data[duty_data > 80])
        }

        if "Engine Speed (rpm)" in df.columns:
            result["max_duty_rpm"] = df.loc[max_duty_idx, "Engine Speed (rpm)"]
        else:
            result["max_duty_rpm"] = 0

        return result

    def _analyze_knock_by_conditions(self, df: pd.DataFrame) -> List[Dict]:
        """Analyze knock by operating conditions"""
        results = []

        if "Knock Sum" not in df.columns:
            return results

        knock_data = df["Knock Sum"].dropna()
        knock_events = df[knock_data > 0]

        if len(knock_events) == 0:
            return results

        # Analyze knock by RPM ranges
        rpm_ranges = [(2000, 3000), (3000, 4000), (4000, 5000), (5000, 6000), (6000, 8000)]

        for rpm_range in rpm_ranges:
            if "Engine Speed (rpm)" in df.columns:
                rpm_mask = (knock_events["Engine Speed (rpm)"] >= rpm_range[0]) & (knock_events["Engine Speed (rpm)"] < rpm_range[1])
                range_knock = knock_events[rpm_mask]

                if len(range_knock) > 0:
                    knock_count = len(range_knock)
                    avg_timing = range_knock["Ignition Total Timing (degrees)"].mean() if "Ignition Total Timing (degrees)" in range_knock.columns else 0

                    # Calculate recommended retard based on knock severity
                    recommended_retard = min(3.0, max(1.0, knock_count * 0.5))

                    results.append({
                        "condition": f"{rpm_range[0]}-{rpm_range[1]} RPM",
                        "rpm_range": f"{rpm_range[0]}-{rpm_range[1]}",
                        "load_range": "Various",
                        "knock_detected": True,
                        "knock_events": knock_count,
                        "avg_timing": avg_timing,
                        "recommended_retard": recommended_retard,
                        "data_points": len(range_knock)
                    })

        return results

    def _find_timing_optimization_opportunities(self, df: pd.DataFrame) -> List[Dict]:
        """Find safe timing advance opportunities"""
        opportunities = []

        if "Ignition Total Timing (degrees)" not in df.columns or "Knock Sum" not in df.columns:
            return opportunities

        # Find areas with no knock and conservative timing
        no_knock_data = df[df["Knock Sum"] == 0]

        if len(no_knock_data) < 50:
            return opportunities

        # Analyze by RPM ranges
        rpm_ranges = [(2000, 3000), (3000, 4000), (4000, 5000)]

        for rpm_range in rpm_ranges:
            if "Engine Speed (rpm)" in df.columns:
                rpm_mask = (no_knock_data["Engine Speed (rpm)"] >= rpm_range[0]) & (no_knock_data["Engine Speed (rpm)"] < rpm_range[1])
                range_data = no_knock_data[rpm_mask]

                if len(range_data) > 20:
                    avg_timing = range_data["Ignition Total Timing (degrees)"].mean()

                    # Conservative timing thresholds by RPM
                    conservative_thresholds = {
                        (2000, 3000): 25,
                        (3000, 4000): 22,
                        (4000, 5000): 20
                    }

                    threshold = conservative_thresholds.get(rpm_range, 20)

                    if avg_timing < threshold:
                        safe_advance = min(2.0, (threshold - avg_timing) * 0.5)

                        opportunities.append({
                            "area": f"{rpm_range[0]}-{rpm_range[1]} RPM",
                            "rpm_range": f"{rpm_range[0]}-{rpm_range[1]}",
                            "load_range": "No knock conditions",
                            "current_timing": avg_timing,
                            "safe_advance": safe_advance,
                            "estimated_gain": f"+{safe_advance * 2:.1f}% torque",
                            "data_points": len(range_data),
                            "confidence": "high" if len(range_data) > 50 else "medium"
                        })

        return opportunities

    def _analyze_boost_control(self, df: pd.DataFrame) -> Dict:
        """Analyze boost control system"""
        boost_data = df["Manifold Absolute Pressure (psi)"] - 14.7

        return {
            "max_boost": boost_data.max(),
            "avg_boost": boost_data.mean(),
            "boost_range": boost_data.max() - boost_data.min(),
            "high_boost_points": len(boost_data[boost_data > 15])
        }

    def _analyze_boost_error(self, df: pd.DataFrame) -> List[Dict]:
        """Analyze boost target vs actual"""
        results = []

        if "Boost Target (psi)" not in df.columns:
            return results

        target_boost = df["Boost Target (psi)"].dropna()
        actual_boost = df["Manifold Absolute Pressure (psi)"] - 14.7
        boost_error = actual_boost - target_boost

        # Analyze by RPM ranges
        rpm_ranges = [(2000, 3000), (3000, 4000), (4000, 5000), (5000, 6500)]

        for rpm_range in rpm_ranges:
            if "Engine Speed (rpm)" in df.columns:
                rpm_mask = (df["Engine Speed (rpm)"] >= rpm_range[0]) & (df["Engine Speed (rpm)"] < rpm_range[1])
                range_error = boost_error[rpm_mask]
                range_target = target_boost[rpm_mask]
                range_actual = actual_boost[rpm_mask]

                if len(range_error) > 10:
                    avg_error = range_error.mean()

                    # Calculate duty cycle adjustment needed
                    duty_adjustment = avg_error * 5  # Rough approximation

                    results.append({
                        "rpm_range": f"{rpm_range[0]}-{rpm_range[1]}",
                        "avg_error": avg_error,
                        "target_boost": range_target.mean(),
                        "actual_boost": range_actual.mean(),
                        "duty_adjustment": duty_adjustment,
                        "data_points": len(range_error)
                    })

        return results

    def _detect_boost_spikes(self, df: pd.DataFrame) -> Dict:
        """Detect boost spikes"""
        boost_data = df["Manifold Absolute Pressure (psi)"] - 14.7

        # Simple spike detection - look for rapid increases
        boost_diff = boost_data.diff()
        spikes = boost_diff[boost_diff > 3]  # >3 psi rapid increase

        result = {
            "spikes_detected": len(spikes) > 0,
            "spike_count": len(spikes),
            "max_spike": spikes.max() if len(spikes) > 0 else 0,
            "total_points": len(boost_data)
        }

        if len(spikes) > 0 and "Engine Speed (rpm)" in df.columns:
            spike_rpms = df.loc[spikes.index, "Engine Speed (rpm)"]
            result["spike_rpm_range"] = f"{spike_rpms.min():.0f}-{spike_rpms.max():.0f}"
        else:
            result["spike_rpm_range"] = "Unknown"

        return result

    def _analyze_idle_conditions(self, df: pd.DataFrame) -> Dict:
        """Analyze idle conditions"""
        if "Engine Speed (rpm)" not in df.columns:
            return {"issues_found": False}

        idle_data = df[df["Engine Speed (rpm)"] < 1200]

        if len(idle_data) < 20:
            return {"issues_found": False}

        rpm_variation = idle_data["Engine Speed (rpm)"].std()
        avg_idle = idle_data["Engine Speed (rpm)"].mean()

        issues_found = rpm_variation > 50  # More than 50 RPM variation

        return {
            "issues_found": issues_found,
            "rpm_variation": rpm_variation,
            "avg_idle": avg_idle,
            "target_idle": 750,
            "data_points": len(idle_data),
            "description": f"Idle RPM variation: ±{rpm_variation:.0f} RPM",
            "recommendation": "Adjust idle speed control parameters" if issues_found else "Idle appears stable"
        }

    def _analyze_part_throttle(self, df: pd.DataFrame) -> List[Dict]:
        """Analyze part throttle conditions"""
        results = []

        if "Manifold Absolute Pressure (psi)" not in df.columns or "A/F Sensor #1 (AFR)" not in df.columns:
            return results

        # Define part throttle load ranges
        load_ranges = [(0, 5), (5, 10)]

        for load_range in load_ranges:
            load_data = df["Manifold Absolute Pressure (psi)"] - 14.7
            load_mask = (load_data >= load_range[0]) & (load_data < load_range[1])
            range_data = df[load_mask]

            if len(range_data) > 20:
                avg_afr = range_data["A/F Sensor #1 (AFR)"].mean()
                target_afr = 14.7 if load_range[1] <= 5 else 13.8

                afr_error = avg_afr - target_afr
                fuel_adjustment = (afr_error / target_afr) * 100 * -1

                optimization_needed = abs(afr_error) > 0.3

                results.append({
                    "load_range": f"{load_range[0]:+.1f} to {load_range[1]:+.1f} psi",
                    "rpm_range": "2000-4000",
                    "avg_afr": avg_afr,
                    "target_afr": target_afr,
                    "fuel_adjustment": fuel_adjustment,
                    "optimization_needed": optimization_needed,
                    "data_points": len(range_data),
                    "confidence": "high" if len(range_data) > 50 else "medium",
                    "recommendation": f"Adjust fuel by {fuel_adjustment:+.1f}% in part throttle" if optimization_needed else "Part throttle AFR optimal"
                })

        return results

    def _analyze_temperatures(self, df: pd.DataFrame) -> Dict:
        """Analyze temperature conditions"""
        temp_data = df["Coolant Temperature (F)"].dropna()
        max_temp = temp_data.max()
        high_temps = temp_data[temp_data > 220]

        return {
            "high_temps_detected": len(high_temps) > 0,
            "max_temp": max_temp,
            "high_temp_duration": len(high_temps) * 0.1,  # Assuming 10Hz logging
            "data_points": len(temp_data),
            "recommendation": "Improve cooling system or reduce load" if len(high_temps) > 0 else "Temperature management adequate"
        }

    def _analyze_enrichments_and_compensations(self, df: pd.DataFrame) -> List[Dict[str, Any]]:
        """Evaluate warmup enrichment, tip-in enrichment and temperature compensations."""
        suggestions = []

        # Warmup enrichment analysis
        if "Coolant Temperature (F)" in df.columns and "A/F Sensor #1 (AFR)" in df.columns:
            warm_data = df[df["Coolant Temperature (F)"] < 120]
            if len(warm_data) > 10:
                avg_afr = warm_data["A/F Sensor #1 (AFR)"].mean()
                if avg_afr > 14.5:
                    suggestions.append({
                        "id": "warmup_enrichment_adjust",
                        "type": "Warmup Enrichment",
                        "priority": "medium",
                        "description": f"Lean warmup AFR {avg_afr:.1f} detected",
                        "specific_action": "Increase warmup enrichment",
                        "rpm_range": "idle-2500",
                        "load_range": "low load",
                        "confidence": round(min(1.0, len(warm_data) / 20), 2),
                        "data_points": len(warm_data),
                    })

        # Tip-in enrichment analysis using MAP spikes
        if "Manifold Absolute Pressure (psi)" in df.columns and "A/F Sensor #1 (AFR)" in df.columns:
            map_diff = df["Manifold Absolute Pressure (psi)"].diff()
            spike_idx = map_diff[map_diff > 3].index
            lean_events = 0
            for idx in spike_idx:
                afr_window = df["A/F Sensor #1 (AFR)"].iloc[idx : idx + 3]
                if len(afr_window) > 0 and afr_window.min() > 14.7:
                    lean_events += 1
            if lean_events > 3:
                suggestions.append({
                    "id": "tip_in_enrichment",
                    "type": "Tip-In Enrichment",
                    "priority": "medium",
                    "description": f"{lean_events} lean tip-in events detected",
                    "specific_action": "Increase tip-in enrichment",
                    "rpm_range": "various",
                    "load_range": "rapid throttle",
                    "confidence": round(min(1.0, lean_events / 5), 2),
                    "data_points": lean_events,
                })

        # Temperature compensation consistency
        if "A/F Correction #1 (%)" in df.columns and "Intake Air Temperature (F)" in df.columns:
            cold = df[df["Intake Air Temperature (F)"] < 60]["A/F Correction #1 (%)"]
            hot = df[df["Intake Air Temperature (F)"] > 90]["A/F Correction #1 (%)"]
            if len(cold) > 5 and len(hot) > 5:
                cold_avg = cold.mean()
                hot_avg = hot.mean()
                if abs(cold_avg - hot_avg) > 5:
                    action = "increase" if cold_avg > hot_avg else "decrease"
                    suggestions.append({
                        "id": "iat_compensation",
                        "type": "Temperature Compensation",
                        "priority": "low",
                        "description": "A/F corrections vary with intake temperature",
                        "specific_action": f"{action.capitalize()} IAT fuel compensation",
                        "rpm_range": "various",
                        "load_range": "various",
                        "confidence": "medium",
                        "data_points": int(len(cold) + len(hot)),
                    })

        return suggestions

    def _analyze_avcs_performance(self, df: pd.DataFrame) -> Dict:
        """Analyze AVCS performance (Subaru specific)"""
        if "AVCS Intake Position (degrees)" not in df.columns:
            return {"optimization_available": False}

        avcs_data = df["AVCS Intake Position (degrees)"].dropna()

        # Simple analysis - look for mid-range optimization
        if "Engine Speed (rpm)" in df.columns:
            mid_range_mask = (df["Engine Speed (rpm)"] >= 2500) & (df["Engine Speed (rpm)"] <= 4000)
            mid_range_avcs = avcs_data[mid_range_mask]

            if len(mid_range_avcs) > 20:
                avg_position = mid_range_avcs.mean()

                # Conservative optimization
                optimization_available = avg_position < 10  # Conservative AVCS position
                recommended_adjustment = 5 if optimization_available else 0

                return {
                    "optimization_available": optimization_available,
                    "rpm_range": "2500-4000",
                    "load_range": "Mid-range",
                    "avg_position": avg_position,
                    "recommended_position": avg_position + recommended_adjustment,
                    "recommended_adjustment": recommended_adjustment,
                    "estimated_gain": "+3-5% mid-range torque",
                    "data_points": len(mid_range_avcs)
                }

        return {"optimization_available": False}

    def _analyze_fuel_learning(self, df: pd.DataFrame) -> Dict:
        """Analyze fuel learning (Subaru specific)"""
        learning_data = df["A/F Learning #1 (%)"].dropna()
        max_learning = learning_data.max()
        min_learning = learning_data.min()
        avg_learning = learning_data.mean()

        excessive_learning = max(abs(max_learning), abs(min_learning)) > 15

        return {
            "excessive_learning": excessive_learning,
            "max_learning": max_learning,
            "min_learning": min_learning,
            "avg_learning": avg_learning,
            "affected_areas": "Areas with high learning values",
            "data_points": len(learning_data)
        }

    def _analyze_vtec_transition(self, df: pd.DataFrame) -> Dict:
        """Analyze VTEC transition (Honda specific)"""
        # Simplified VTEC analysis
        rpm_data = df["Engine Speed (rpm)"].dropna()
        high_rpm_data = rpm_data[rpm_data > 5000]

        if len(high_rpm_data) > 20:
            return {
                "optimization_needed": True,
                "transition_rpm": 5800,
                "current_behavior": "Standard VTEC engagement",
                "recommended_change": "Optimize VTEC transition timing",
                "data_points": len(high_rpm_data)
            }

        return {"optimization_needed": False}

    def _analyze_trend_patterns(self, df: pd.DataFrame, interval_size: int) -> List[Dict[str, Any]]:
        """Analyze trends across RPM intervals using simple heuristics."""
        results: List[Dict[str, Any]] = []

        rpm_col = "Engine Speed (rpm)"
        if rpm_col not in df.columns:
            return results

        load_col, load_unit = self._determine_load_info(df)

        rpm_min = int(df[rpm_col].min())
        rpm_max = int(df[rpm_col].max()) + interval_size
        intervals = list(range(rpm_min - rpm_min % interval_size, rpm_max, interval_size))

        prev_metrics = None
        for start in intervals[:-1]:
            end = start + interval_size
            seg = df[(df[rpm_col] >= start) & (df[rpm_col] < end)]
            if len(seg) < 5:
                prev_metrics = None if prev_metrics is None else prev_metrics
                continue

            metrics = {
                "avg_afr": seg["A/F Sensor #1 (AFR)"].mean() if "A/F Sensor #1 (AFR)" in seg.columns else None,
                "knock_events": seg["Knock Sum"][seg["Knock Sum"] > 0].count() if "Knock Sum" in seg.columns else 0,
                "avg_load": seg[load_col].mean() if load_col and load_col in seg.columns else None,
                "load_min": seg[load_col].min() if load_col and load_col in seg.columns else None,
                "load_max": seg[load_col].max() if load_col and load_col in seg.columns else None,
<<<<<<< HEAD
=======
                "avg_map": seg["Manifold Absolute Pressure (psi)"].mean() if "Manifold Absolute Pressure (psi)" in seg.columns else None,
>>>>>>> 9e88af11
                "avg_timing": seg["Ignition Total Timing (degrees)"].mean() if "Ignition Total Timing (degrees)" in seg.columns else None,
                "data_points": len(seg),
            }

            if prev_metrics:
                if metrics["avg_afr"] and prev_metrics.get("avg_afr"):
                    if metrics["avg_afr"] - prev_metrics["avg_afr"] > 0.3 and metrics["avg_afr"] > 14.7:
                        load_desc = (
                            f"{metrics['load_min']:.1f}-{metrics['load_max']:.1f} {load_unit}"
                            if metrics["load_min"] is not None
                            else "N/A"
                        )
                        results.append({
                            "rpm_range": f"{start}-{end}",
                            "load_range": load_desc,
<<<<<<< HEAD
=======
                        results.append({
                            "rpm_range": f"{start}-{end}",
                            "load_range": f"{(metrics['avg_map'] or 0)-14.7:+.1f} psi avg" if metrics["avg_map"] else "N/A",
>>>>>>> 9e88af11
                            "suggestion": "Increase fuel",
                            "reason": "AFR trending lean compared to previous interval",
                            "confidence": round(min(1.0, metrics["data_points"] / 20), 2),
                            "data_points": metrics["data_points"],
                        })

                if metrics["knock_events"] > prev_metrics.get("knock_events", 0) and metrics["knock_events"] > 0:
                    load_desc = (
                        f"{metrics['load_min']:.1f}-{metrics['load_max']:.1f} {load_unit}"
                        if metrics["load_min"] is not None
                        else "N/A"
                    )
                    results.append({
                        "rpm_range": f"{start}-{end}",
                        "load_range": load_desc,
<<<<<<< HEAD
=======
                    results.append({
                        "rpm_range": f"{start}-{end}",
                        "load_range": f"{(metrics['avg_map'] or 0)-14.7:+.1f} psi avg" if metrics["avg_map"] else "N/A",
>>>>>>> 9e88af11
                        "suggestion": "Reduce ignition timing",
                        "reason": f"Knock count increased to {metrics['knock_events']} in this interval",
                        "confidence": round(min(1.0, metrics["data_points"] / 20), 2),
                        "data_points": metrics["data_points"],
                    })

                if metrics["avg_load"] and prev_metrics.get("avg_load"):
                    if metrics["avg_load"] - prev_metrics["avg_load"] > 3:
                        load_desc = (
                            f"{metrics['load_min']:.1f}-{metrics['load_max']:.1f} {load_unit}"
                            if metrics["load_min"] is not None
                            else "N/A"
                        )
                        results.append({
                            "rpm_range": f"{start}-{end}",
                            "load_range": load_desc,
                            "suggestion": "Reduce boost or wastegate duty",
                            "reason": "Load rising quickly compared to previous interval",
<<<<<<< HEAD
=======
                if metrics["avg_map"] and prev_metrics.get("avg_map"):
                    if metrics["avg_map"] - prev_metrics["avg_map"] > 3:
                        results.append({
                            "rpm_range": f"{start}-{end}",
                            "load_range": f"{(metrics['avg_map'] or 0)-14.7:+.1f} psi avg",
                            "suggestion": "Reduce boost or wastegate duty",
                            "reason": "MAP rising quickly compared to previous interval",
>>>>>>> 9e88af11
                            "confidence": round(min(1.0, metrics["data_points"] / 20), 2),
                            "data_points": metrics["data_points"],
                        })

            prev_metrics = metrics

        return results

    def _group_suggestions_by_intervals(
        self,
        suggestions: List[Dict[str, Any]],
        rpm_interval: int,
        load_interval: int,
        df: pd.DataFrame,
    ) -> List[Dict[str, Any]]:
        """Break suggestions into uniform RPM and load intervals."""

        grouped: List[Dict[str, Any]] = []

        _, load_unit = self._determine_load_info(df)

        for s in suggestions:
            rpm_range = s.get("rpm_range")
            load_range = s.get("load_range")

            rpm_start, rpm_end = self._parse_numeric_range(rpm_range)
            load_start, load_end = self._parse_numeric_range(load_range)

            rpm_chunks = self._split_range(rpm_start, rpm_end, rpm_interval)
            load_chunks = (
                self._split_range(load_start, load_end, load_interval)
                if load_start is not None and load_interval > 0
                else [(load_start, load_end)]
            )

            for r_start, r_end in rpm_chunks:
                for l_start, l_end in load_chunks:
                    entry = s.copy()
                    if r_start is not None:
                        entry["rpm_range"] = f"{int(r_start)}-{int(r_end)}"
                    if l_start is not None:
                        entry["load_range"] = (
                            f"{l_start:.1f}-{l_end:.1f} {load_unit}"
                            if load_unit
                            else f"{l_start:.1f}-{l_end:.1f}"
                        )
                    grouped.append(entry)

        return grouped

    @staticmethod
    def _parse_numeric_range(range_str: Optional[str]) -> Tuple[Optional[float], Optional[float]]:
        """Extract numeric start/end from a range string."""
        if not range_str:
            return None, None
        nums = re.findall(r"-?\d+\.?\d*", range_str)
        if not nums:
            return None, None
        if len(nums) == 1:
            val = float(nums[0])
            return val, val
        return float(nums[0]), float(nums[1])

    @staticmethod
    def _split_range(start: Optional[float], end: Optional[float], step: int) -> List[Tuple[Optional[float], Optional[float]]]:
        if start is None or end is None:
            return [(start, end)]
        if start > end:
            start, end = end, start
        chunks = []
        cur = math.floor(start / step) * step
        while cur < end:
            next_end = cur + step
            sub_start = max(cur, start)
            sub_end = min(next_end, end)
            if sub_end > sub_start:
                chunks.append((sub_start, sub_end))
            cur = next_end
        return chunks if chunks else [(start, end)]

    @staticmethod
    def _determine_load_info(df: pd.DataFrame) -> Tuple[Optional[str], str]:
        if "Manifold Absolute Pressure (psi)" in df.columns:
            return "Manifold Absolute Pressure (psi)", "psi"
        if "Mass Airflow (g/s)" in df.columns:
            return "Mass Airflow (g/s)", "g/s"
        return None, ""

<<<<<<< HEAD
=======
    def _group_suggestions_by_interval(self, suggestions: List[Dict[str, Any]], interval_size: int) -> List[Dict[str, Any]]:
        """Break suggestions into uniform RPM intervals for clear presentation."""
        grouped: List[Dict[str, Any]] = []

        for s in suggestions:
            rpm_range = s.get("rpm_range")
            if not rpm_range:
                grouped.append(s)
                continue
            try:
                start_str, end_str = rpm_range.split("-")
                start = int(float(start_str))
                end = int(float(end_str))
            except ValueError:
                grouped.append(s)
                continue

            cur = (start // interval_size) * interval_size
            while cur < end:
                next_end = cur + interval_size
                if next_end <= start:
                    cur = next_end
                    continue
                sub_start = max(cur, start)
                sub_end = min(next_end, end)
                entry = s.copy()
                entry["rpm_range"] = f"{sub_start}-{sub_end}"
                grouped.append(entry)
                cur = next_end

        return grouped

>>>>>>> 9e88af11
    def _generate_no_data_suggestions(self) -> List[Dict[str, Any]]:
        """Generate suggestions when no datalog data is available"""
        return [{
            "id": "no_data_available",
            "type": "Data Collection Required",
            "priority": "high",
            "description": "No datalog data available for analysis",
            "specific_action": "Collect comprehensive datalog data during various driving conditions",
            "parameter": "datalog_collection",
            "change_type": "data_collection",
            "affected_areas": "All systems",
            "safety_impact": "Cannot assess safety without data",
            "performance_impact": "Cannot optimize without baseline data",
            "validation_method": "Collect at least 5 minutes of varied driving data",
            "confidence": "high",
            "recommendations": [
                "Log during idle, cruise, and acceleration",
                "Include all critical parameters (AFR, knock, boost, temps)",
                "Ensure minimum 10Hz logging rate",
                "Drive in various load conditions"
            ]
        }]

# Usage example
if __name__ == "__main__":
    ai_engine = EnhancedTuningAI()
    # suggestions = ai_engine.generate_comprehensive_suggestions(analysis_data)

def generate_enhanced_ai_suggestions(
<<<<<<< HEAD
    analysis_data: Dict[str, Any],
    interval_size: int = 1000,
    load_interval_size: int = 5,
) -> List[Dict[str, Any]]:
    """Return interval-grouped tuning suggestions.

    Parameters
    ----------
    analysis_data : Dict[str, Any]
        Parsed datalog and tune information.
    interval_size : int, optional
        RPM grouping step (500 or 1000). Defaults to 1000.
    load_interval_size : int, optional
        Pressure or load grouping step. Defaults to 5.

    Returns
    -------
    List[Dict[str, Any]]
        Suggestions broken down by RPM and load range.
    """

    ai = EnhancedTuningAI()
    return ai.generate_comprehensive_suggestions(
        analysis_data, interval_size, load_interval_size
    )
=======
    analysis_data: Dict[str, Any], interval_size: int = 1000, load_interval_size: int = 5
) -> List[Dict[str, Any]]:
    """Convenience wrapper for :class:`EnhancedTuningAI`.

    ``interval_size`` controls the RPM grouping size (500 or 1000 RPM). The
    ``load_interval_size`` parameter defines the PSI or load grouping."""
    ai = EnhancedTuningAI()
    return ai.generate_comprehensive_suggestions(
        analysis_data, interval_size, load_interval_size
    )
    analysis_data: Dict[str, Any], interval_size: int = 1000
) -> List[Dict[str, Any]]:
    """Convenience wrapper for :class:`EnhancedTuningAI`.

    ``interval_size`` controls the RPM grouping size (500 or 1000 RPM)."""
    ai = EnhancedTuningAI()
    return ai.generate_comprehensive_suggestions(analysis_data, interval_size)
>>>>>>> 9e88af11
<|MERGE_RESOLUTION|>--- conflicted
+++ resolved
@@ -60,11 +60,6 @@
         analysis_data: Dict[str, Any],
         interval_size: int = 1000,
         load_interval_size: int = 5,
-<<<<<<< HEAD
-=======
-        self, analysis_data: Dict[str, Any], interval_size: int = 1000
-
->>>>>>> 9e88af11
     ) -> List[Dict[str, Any]]:
         """Generate comprehensive tuning suggestions with specific RPM/load context
         and aggregate them by RPM interval.
@@ -142,10 +137,7 @@
         grouped = self._group_suggestions_by_intervals(
             suggestions, interval_size, load_interval_size, df
         )
-<<<<<<< HEAD
-=======
-        grouped = self._group_suggestions_by_interval(suggestions, interval_size)
->>>>>>> 9e88af11
+
 
         return grouped[:20]
 
@@ -1088,10 +1080,7 @@
                 "avg_load": seg[load_col].mean() if load_col and load_col in seg.columns else None,
                 "load_min": seg[load_col].min() if load_col and load_col in seg.columns else None,
                 "load_max": seg[load_col].max() if load_col and load_col in seg.columns else None,
-<<<<<<< HEAD
-=======
-                "avg_map": seg["Manifold Absolute Pressure (psi)"].mean() if "Manifold Absolute Pressure (psi)" in seg.columns else None,
->>>>>>> 9e88af11
+
                 "avg_timing": seg["Ignition Total Timing (degrees)"].mean() if "Ignition Total Timing (degrees)" in seg.columns else None,
                 "data_points": len(seg),
             }
@@ -1107,12 +1096,6 @@
                         results.append({
                             "rpm_range": f"{start}-{end}",
                             "load_range": load_desc,
-<<<<<<< HEAD
-=======
-                        results.append({
-                            "rpm_range": f"{start}-{end}",
-                            "load_range": f"{(metrics['avg_map'] or 0)-14.7:+.1f} psi avg" if metrics["avg_map"] else "N/A",
->>>>>>> 9e88af11
                             "suggestion": "Increase fuel",
                             "reason": "AFR trending lean compared to previous interval",
                             "confidence": round(min(1.0, metrics["data_points"] / 20), 2),
@@ -1128,12 +1111,6 @@
                     results.append({
                         "rpm_range": f"{start}-{end}",
                         "load_range": load_desc,
-<<<<<<< HEAD
-=======
-                    results.append({
-                        "rpm_range": f"{start}-{end}",
-                        "load_range": f"{(metrics['avg_map'] or 0)-14.7:+.1f} psi avg" if metrics["avg_map"] else "N/A",
->>>>>>> 9e88af11
                         "suggestion": "Reduce ignition timing",
                         "reason": f"Knock count increased to {metrics['knock_events']} in this interval",
                         "confidence": round(min(1.0, metrics["data_points"] / 20), 2),
@@ -1152,16 +1129,6 @@
                             "load_range": load_desc,
                             "suggestion": "Reduce boost or wastegate duty",
                             "reason": "Load rising quickly compared to previous interval",
-<<<<<<< HEAD
-=======
-                if metrics["avg_map"] and prev_metrics.get("avg_map"):
-                    if metrics["avg_map"] - prev_metrics["avg_map"] > 3:
-                        results.append({
-                            "rpm_range": f"{start}-{end}",
-                            "load_range": f"{(metrics['avg_map'] or 0)-14.7:+.1f} psi avg",
-                            "suggestion": "Reduce boost or wastegate duty",
-                            "reason": "MAP rising quickly compared to previous interval",
->>>>>>> 9e88af11
                             "confidence": round(min(1.0, metrics["data_points"] / 20), 2),
                             "data_points": metrics["data_points"],
                         })
@@ -1250,41 +1217,6 @@
             return "Mass Airflow (g/s)", "g/s"
         return None, ""
 
-<<<<<<< HEAD
-=======
-    def _group_suggestions_by_interval(self, suggestions: List[Dict[str, Any]], interval_size: int) -> List[Dict[str, Any]]:
-        """Break suggestions into uniform RPM intervals for clear presentation."""
-        grouped: List[Dict[str, Any]] = []
-
-        for s in suggestions:
-            rpm_range = s.get("rpm_range")
-            if not rpm_range:
-                grouped.append(s)
-                continue
-            try:
-                start_str, end_str = rpm_range.split("-")
-                start = int(float(start_str))
-                end = int(float(end_str))
-            except ValueError:
-                grouped.append(s)
-                continue
-
-            cur = (start // interval_size) * interval_size
-            while cur < end:
-                next_end = cur + interval_size
-                if next_end <= start:
-                    cur = next_end
-                    continue
-                sub_start = max(cur, start)
-                sub_end = min(next_end, end)
-                entry = s.copy()
-                entry["rpm_range"] = f"{sub_start}-{sub_end}"
-                grouped.append(entry)
-                cur = next_end
-
-        return grouped
-
->>>>>>> 9e88af11
     def _generate_no_data_suggestions(self) -> List[Dict[str, Any]]:
         """Generate suggestions when no datalog data is available"""
         return [{
@@ -1314,7 +1246,6 @@
     # suggestions = ai_engine.generate_comprehensive_suggestions(analysis_data)
 
 def generate_enhanced_ai_suggestions(
-<<<<<<< HEAD
     analysis_data: Dict[str, Any],
     interval_size: int = 1000,
     load_interval_size: int = 5,
@@ -1340,22 +1271,3 @@
     return ai.generate_comprehensive_suggestions(
         analysis_data, interval_size, load_interval_size
     )
-=======
-    analysis_data: Dict[str, Any], interval_size: int = 1000, load_interval_size: int = 5
-) -> List[Dict[str, Any]]:
-    """Convenience wrapper for :class:`EnhancedTuningAI`.
-
-    ``interval_size`` controls the RPM grouping size (500 or 1000 RPM). The
-    ``load_interval_size`` parameter defines the PSI or load grouping."""
-    ai = EnhancedTuningAI()
-    return ai.generate_comprehensive_suggestions(
-        analysis_data, interval_size, load_interval_size
-    )
-    analysis_data: Dict[str, Any], interval_size: int = 1000
-) -> List[Dict[str, Any]]:
-    """Convenience wrapper for :class:`EnhancedTuningAI`.
-
-    ``interval_size`` controls the RPM grouping size (500 or 1000 RPM)."""
-    ai = EnhancedTuningAI()
-    return ai.generate_comprehensive_suggestions(analysis_data, interval_size)
->>>>>>> 9e88af11
