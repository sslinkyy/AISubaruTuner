--- conflicted
+++ resolved
@@ -56,14 +56,12 @@
         return True, ""
 
     def generate_comprehensive_suggestions(
-<<<<<<< HEAD
         self,
         analysis_data: Dict[str, Any],
         interval_size: int = 1000,
         load_interval_size: int = 5,
-=======
         self, analysis_data: Dict[str, Any], interval_size: int = 1000
->>>>>>> 19500586
+
     ) -> List[Dict[str, Any]]:
         """Generate comprehensive tuning suggestions with specific RPM/load context
         and aggregate them by RPM interval.
@@ -93,11 +91,8 @@
         # normalize interval size
         if interval_size not in (500, 1000):
             interval_size = 1000
-<<<<<<< HEAD
         if load_interval_size <= 0:
             load_interval_size = 5
-=======
->>>>>>> 19500586
 
         # Get the actual datalog data
         datalog_data = datalog.get("data", [])
@@ -141,13 +136,10 @@
         suggestions.sort(key=lambda x: priority_order.get(x.get("priority", "medium"), 2), reverse=True)
 
         # Break suggestions into RPM intervals for clarity
-<<<<<<< HEAD
         grouped = self._group_suggestions_by_intervals(
             suggestions, interval_size, load_interval_size, df
         )
-=======
         grouped = self._group_suggestions_by_interval(suggestions, interval_size)
->>>>>>> 19500586
 
         return grouped[:20]
 
@@ -1070,11 +1062,8 @@
         if rpm_col not in df.columns:
             return results
 
-<<<<<<< HEAD
         load_col, load_unit = self._determine_load_info(df)
 
-=======
->>>>>>> 19500586
         rpm_min = int(df[rpm_col].min())
         rpm_max = int(df[rpm_col].max()) + interval_size
         intervals = list(range(rpm_min - rpm_min % interval_size, rpm_max, interval_size))
@@ -1090,13 +1079,10 @@
             metrics = {
                 "avg_afr": seg["A/F Sensor #1 (AFR)"].mean() if "A/F Sensor #1 (AFR)" in seg.columns else None,
                 "knock_events": seg["Knock Sum"][seg["Knock Sum"] > 0].count() if "Knock Sum" in seg.columns else 0,
-<<<<<<< HEAD
                 "avg_load": seg[load_col].mean() if load_col and load_col in seg.columns else None,
                 "load_min": seg[load_col].min() if load_col and load_col in seg.columns else None,
                 "load_max": seg[load_col].max() if load_col and load_col in seg.columns else None,
-=======
                 "avg_map": seg["Manifold Absolute Pressure (psi)"].mean() if "Manifold Absolute Pressure (psi)" in seg.columns else None,
->>>>>>> 19500586
                 "avg_timing": seg["Ignition Total Timing (degrees)"].mean() if "Ignition Total Timing (degrees)" in seg.columns else None,
                 "data_points": len(seg),
             }
@@ -1104,7 +1090,6 @@
             if prev_metrics:
                 if metrics["avg_afr"] and prev_metrics.get("avg_afr"):
                     if metrics["avg_afr"] - prev_metrics["avg_afr"] > 0.3 and metrics["avg_afr"] > 14.7:
-<<<<<<< HEAD
                         load_desc = (
                             f"{metrics['load_min']:.1f}-{metrics['load_max']:.1f} {load_unit}"
                             if metrics["load_min"] is not None
@@ -1113,11 +1098,9 @@
                         results.append({
                             "rpm_range": f"{start}-{end}",
                             "load_range": load_desc,
-=======
                         results.append({
                             "rpm_range": f"{start}-{end}",
                             "load_range": f"{(metrics['avg_map'] or 0)-14.7:+.1f} psi avg" if metrics["avg_map"] else "N/A",
->>>>>>> 19500586
                             "suggestion": "Increase fuel",
                             "reason": "AFR trending lean compared to previous interval",
                             "confidence": round(min(1.0, metrics["data_points"] / 20), 2),
@@ -1125,7 +1108,6 @@
                         })
 
                 if metrics["knock_events"] > prev_metrics.get("knock_events", 0) and metrics["knock_events"] > 0:
-<<<<<<< HEAD
                     load_desc = (
                         f"{metrics['load_min']:.1f}-{metrics['load_max']:.1f} {load_unit}"
                         if metrics["load_min"] is not None
@@ -1134,18 +1116,15 @@
                     results.append({
                         "rpm_range": f"{start}-{end}",
                         "load_range": load_desc,
-=======
                     results.append({
                         "rpm_range": f"{start}-{end}",
                         "load_range": f"{(metrics['avg_map'] or 0)-14.7:+.1f} psi avg" if metrics["avg_map"] else "N/A",
->>>>>>> 19500586
                         "suggestion": "Reduce ignition timing",
                         "reason": f"Knock count increased to {metrics['knock_events']} in this interval",
                         "confidence": round(min(1.0, metrics["data_points"] / 20), 2),
                         "data_points": metrics["data_points"],
                     })
 
-<<<<<<< HEAD
                 if metrics["avg_load"] and prev_metrics.get("avg_load"):
                     if metrics["avg_load"] - prev_metrics["avg_load"] > 3:
                         load_desc = (
@@ -1158,7 +1137,6 @@
                             "load_range": load_desc,
                             "suggestion": "Reduce boost or wastegate duty",
                             "reason": "Load rising quickly compared to previous interval",
-=======
                 if metrics["avg_map"] and prev_metrics.get("avg_map"):
                     if metrics["avg_map"] - prev_metrics["avg_map"] > 3:
                         results.append({
@@ -1166,7 +1144,6 @@
                             "load_range": f"{(metrics['avg_map'] or 0)-14.7:+.1f} psi avg",
                             "suggestion": "Reduce boost or wastegate duty",
                             "reason": "MAP rising quickly compared to previous interval",
->>>>>>> 19500586
                             "confidence": round(min(1.0, metrics["data_points"] / 20), 2),
                             "data_points": metrics["data_points"],
                         })
@@ -1175,7 +1152,6 @@
 
         return results
 
-<<<<<<< HEAD
     def _group_suggestions_by_intervals(
         self,
         suggestions: List[Dict[str, Any]],
@@ -1256,7 +1232,6 @@
             return "Mass Airflow (g/s)", "g/s"
         return None, ""
 
-=======
     def _group_suggestions_by_interval(self, suggestions: List[Dict[str, Any]], interval_size: int) -> List[Dict[str, Any]]:
         """Break suggestions into uniform RPM intervals for clear presentation."""
         grouped: List[Dict[str, Any]] = []
@@ -1289,7 +1264,6 @@
 
         return grouped
 
->>>>>>> 19500586
     def _generate_no_data_suggestions(self) -> List[Dict[str, Any]]:
         """Generate suggestions when no datalog data is available"""
         return [{
@@ -1319,7 +1293,6 @@
     # suggestions = ai_engine.generate_comprehensive_suggestions(analysis_data)
 
 def generate_enhanced_ai_suggestions(
-<<<<<<< HEAD
     analysis_data: Dict[str, Any], interval_size: int = 1000, load_interval_size: int = 5
 ) -> List[Dict[str, Any]]:
     """Convenience wrapper for :class:`EnhancedTuningAI`.
@@ -1330,12 +1303,10 @@
     return ai.generate_comprehensive_suggestions(
         analysis_data, interval_size, load_interval_size
     )
-=======
     analysis_data: Dict[str, Any], interval_size: int = 1000
 ) -> List[Dict[str, Any]]:
     """Convenience wrapper for :class:`EnhancedTuningAI`.
 
     ``interval_size`` controls the RPM grouping size (500 or 1000 RPM)."""
     ai = EnhancedTuningAI()
-    return ai.generate_comprehensive_suggestions(analysis_data, interval_size)
->>>>>>> 19500586
+    return ai.generate_comprehensive_suggestions(analysis_data, interval_size)