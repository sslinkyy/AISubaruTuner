from typing import Dict, List, Any
import logging
import pandas as pd

logger = logging.getLogger(__name__)

def generate_suggestions(analysis_data: Dict[str, Any]) -> List[Dict[str, Any]]:
    """Generate AI-powered tuning suggestions based on actual datalog analysis"""
    suggestions = []

    datalog = analysis_data.get("datalog", {})
    tune = analysis_data.get("tune", {})
    platform = analysis_data.get("platform", "")
    issues = analysis_data.get("issues", [])

    # Get the actual datalog data
    datalog_data = datalog.get("data", [])

    if not datalog_data:
        logger.warning("No datalog data available for analysis")
        return [{
            "id": "no_data",
            "type": "Data Issue",
            "priority": "low",
            "description": "No datalog data available for analysis",
            "parameter": "datalog",
            "change_type": "none",
            "affected_areas": "all",
            "safety_impact": "Cannot assess without data",
            "performance_impact": "Cannot assess without data"
        }]

    # Convert to DataFrame for easier analysis
    df = pd.DataFrame(datalog_data)

    # Analyze A/F Corrections
    if "A/F Correction #1 (%)" in df.columns:
        af_corrections = df["A/F Correction #1 (%)"].dropna()
        high_corrections = af_corrections[af_corrections > 5].count()
        avg_correction = af_corrections.mean()

        if high_corrections > len(af_corrections) * 0.1:  # More than 10% of readings
            suggestions.append({
                "id": "fuel_correction_high",
                "type": "Fuel Map Adjustment",
                "priority": "high",
                "description": f"High A/F corrections detected (avg: {avg_correction:.1f}%). ECU is constantly correcting fuel delivery.",
                "parameter": "fuel_map",
                "change_type": "increase",
                "percentage": min(int(avg_correction), 10),
                "affected_areas": "Areas with high A/F corrections",
                "safety_impact": "Reduces ECU correction load, improves consistency",
                "performance_impact": "Better fuel delivery, more consistent power"
            })

    # Analyze AFR values
    if "A/F Sensor #1 (AFR)" in df.columns:
        afr_values = df["A/F Sensor #1 (AFR)"].dropna()
        lean_count = afr_values[afr_values > 15.0].count()
        avg_afr = afr_values.mean()

        if lean_count > 0:
            # Determine typical load (psia) and RPM for lean events
            psia = None
            rpm = None
<<<<<<< HEAD
            psia_range = None
            rpm_range = None
            if "Manifold Absolute Pressure (psi)" in df.columns:
                lean_psia = df.loc[afr_values > 15.0, "Manifold Absolute Pressure (psi)"].dropna()
                psia = lean_psia.mean()
                if not lean_psia.empty:
                    psia_range = [float(lean_psia.min()), float(lean_psia.max())]
            if "Engine Speed (rpm)" in df.columns:
                lean_rpm = df.loc[afr_values > 15.0, "Engine Speed (rpm)"].dropna()
                rpm = lean_rpm.mean()
                if not lean_rpm.empty:
                    rpm_range = [int(lean_rpm.min()), int(lean_rpm.max())]
=======
            if "Manifold Absolute Pressure (psi)" in df.columns:
                psia = df.loc[afr_values > 15.0, "Manifold Absolute Pressure (psi)"].mean()
            if "Engine Speed (rpm)" in df.columns:
                rpm = df.loc[afr_values > 15.0, "Engine Speed (rpm)"].mean()
>>>>>>> 34190d93

            suggestions.append({
                "id": "afr_lean_condition",
                "type": "Fuel Enrichment",
                "priority": "critical",
                "description": f"Detected {lean_count} lean AFR readings (>15.0). Average AFR: {avg_afr:.2f}",
                "parameter": "fuel_map",
                "change_type": "increase",
                "percentage": 8,
                "psia": round(float(psia), 1) if psia is not None else None,
                "rpm": int(round(float(rpm))) if rpm is not None else None,
<<<<<<< HEAD
                "tuning_cells": {
                    "psia_range": [round(psia_range[0], 1), round(psia_range[1], 1)] if psia_range else None,
                    "rpm_range": rpm_range,
                },
=======
>>>>>>> 34190d93
                "tuning_strategy": "weighted_average_4x4",
                "affected_areas": "Lean AFR regions",
                "safety_impact": "Critical - prevents engine damage from lean conditions",
                "performance_impact": "Safer operation, prevents detonation"
            })

    # Analyze boost pressure
    if "Manifold Absolute Pressure (psi)" in df.columns:
        boost_values = df["Manifold Absolute Pressure (psi)"].dropna()
        max_boost = boost_values.max()
        avg_boost = boost_values.mean()

        if max_boost < 8:  # Low boost for a turbo Subaru
            suggestions.append({
                "id": "boost_low",
                "type": "Boost Analysis",
                "priority": "medium",
                "description": f"Low boost pressure detected (max: {max_boost:.1f} psi). Check for boost leaks or conservative tune.",
                "parameter": "boost_control",
                "change_type": "investigate",
                "affected_areas": "Boost system",
                "safety_impact": "Neutral - diagnostic recommendation",
                "performance_impact": "Potential power gains if boost system optimized"
            })

    # Analyze ignition timing
    if "Ignition Total Timing (degrees)" in df.columns:
        timing_values = df["Ignition Total Timing (degrees)"].dropna()
        max_timing = timing_values.max()
        avg_timing = timing_values.mean()

        if max_timing < 20:  # Conservative timing
            suggestions.append({
                "id": "timing_conservative",
                "type": "Ignition Timing Optimization",
                "priority": "medium",
                "description": f"Conservative timing detected (max: {max_timing:.1f}°). Potential for optimization.",
                "parameter": "ignition_map",
                "change_type": "optimize",
                "degrees": 2,
                "affected_areas": "Low-medium load regions",
                "safety_impact": "Monitor for knock during changes",
                "performance_impact": "Potential power and efficiency gains"
            })

    # Analyze engine load vs timing relationship
    if "Engine Speed (rpm)" in df.columns and "Ignition Total Timing (degrees)" in df.columns:
        rpm_values = df["Engine Speed (rpm)"].dropna()
        idle_data = df[rpm_values < 1200]

        if len(idle_data) > len(df) * 0.8:  # Mostly idle data
            suggestions.append({
                "id": "idle_tune_focus",
                "type": "Idle Optimization",
                "priority": "low",
                "description": "Datalog contains mostly idle data. Consider logging during driving for better tune analysis.",
                "parameter": "idle_maps",
                "change_type": "optimize",
                "affected_areas": "Idle and low RPM regions",
                "safety_impact": "Low risk",
                "performance_impact": "Improved idle quality and fuel economy"
            })

    # Generate issue-based suggestions
    for issue in issues:
        if issue["type"] == "lean_condition":
            suggestions.append({
                "id": f"issue_based_{len(suggestions)}",
                "type": "Critical Fuel Adjustment",
                "priority": "critical",
                "description": f"Addressing detected issue: {issue.get('description', 'Lean condition detected')}",
                "parameter": "fuel_map",
                "change_type": "increase",
                "percentage": 10,
                "affected_areas": "High correction areas",
                "safety_impact": "Critical - prevents engine damage",
                "performance_impact": "Safer operation, consistent power delivery"
            })

    # Platform-specific suggestions
    if platform == "Subaru":
        suggestions.extend(generate_subaru_specific_suggestions(df))
    elif platform == "Hondata":
        suggestions.extend(generate_hondata_specific_suggestions(df))

    # If no specific suggestions generated, provide general guidance
    if not suggestions:
        suggestions.append({
            "id": "general_guidance",
            "type": "General Tuning Guidance",
            "priority": "low",
            "description": "Datalog appears normal. Continue monitoring and consider more aggressive driving scenarios for comprehensive analysis.",
            "parameter": "monitoring",
            "change_type": "continue",
            "affected_areas": "All systems",
            "safety_impact": "Maintain current safety margins",
            "performance_impact": "Baseline established for future optimization"
        })

    return suggestions

def generate_subaru_specific_suggestions(df: pd.DataFrame) -> List[Dict]:
    """Generate Subaru-specific suggestions based on datalog analysis"""
    suggestions = []

    # Check for AVCS-related parameters
    if "Engine Speed (rpm)" in df.columns:
        rpm_data = df["Engine Speed (rpm)"].dropna()
        mid_range_data = df[(rpm_data >= 2000) & (rpm_data <= 4000)]

        if len(mid_range_data) > 10:
            suggestions.append({
                "id": "subaru_avcs_optimization",
                "type": "AVCS Timing Optimization",
                "priority": "medium",
                "description": "Mid-range RPM data available for AVCS optimization analysis",
                "parameter": "avcs_map",
                "change_type": "optimize",
                "affected_areas": "2000-4000 RPM range",
                "safety_impact": "Low risk with proper monitoring",
                "performance_impact": "Improved mid-range torque and response"
            })

    # Check for knock sensor data
    knock_columns = [col for col in df.columns if 'knock' in col.lower()]
    if not knock_columns:
        suggestions.append({
            "id": "subaru_knock_monitoring",
            "type": "Safety Enhancement",
            "priority": "high",
            "description": "No knock sensor data detected. Add knock monitoring for safe tuning.",
            "parameter": "knock_sensor",
            "change_type": "add_logging",
            "affected_areas": "All load/RPM ranges",
            "safety_impact": "Critical for safe tuning",
            "performance_impact": "Enables more aggressive tuning with safety"
        })

    return suggestions

def generate_hondata_specific_suggestions(df: pd.DataFrame) -> List[Dict]:
    """Generate Hondata-specific suggestions"""
    suggestions = []

    # VTEC-related suggestions would go here
    if "Engine Speed (rpm)" in df.columns:
        rpm_data = df["Engine Speed (rpm)"].dropna()
        high_rpm_data = df[rpm_data > 5000]

        if len(high_rpm_data) > 0:
            suggestions.append({
                "id": "hondata_vtec_optimization",
                "type": "VTEC Optimization",
                "priority": "medium",
                "description": "High RPM data available for VTEC analysis",
                "parameter": "vtec_point",
                "change_type": "optimize",
                "affected_areas": "High RPM range",
                "safety_impact": "Monitor for over-rev conditions",
                "performance_impact": "Optimized high-RPM power delivery"
            })

    return suggestions<|MERGE_RESOLUTION|>--- conflicted
+++ resolved
@@ -63,7 +63,7 @@
             # Determine typical load (psia) and RPM for lean events
             psia = None
             rpm = None
-<<<<<<< HEAD
+
             psia_range = None
             rpm_range = None
             if "Manifold Absolute Pressure (psi)" in df.columns:
@@ -76,12 +76,10 @@
                 rpm = lean_rpm.mean()
                 if not lean_rpm.empty:
                     rpm_range = [int(lean_rpm.min()), int(lean_rpm.max())]
-=======
             if "Manifold Absolute Pressure (psi)" in df.columns:
                 psia = df.loc[afr_values > 15.0, "Manifold Absolute Pressure (psi)"].mean()
             if "Engine Speed (rpm)" in df.columns:
                 rpm = df.loc[afr_values > 15.0, "Engine Speed (rpm)"].mean()
->>>>>>> 34190d93
 
             suggestions.append({
                 "id": "afr_lean_condition",
@@ -93,13 +91,10 @@
                 "percentage": 8,
                 "psia": round(float(psia), 1) if psia is not None else None,
                 "rpm": int(round(float(rpm))) if rpm is not None else None,
-<<<<<<< HEAD
                 "tuning_cells": {
                     "psia_range": [round(psia_range[0], 1), round(psia_range[1], 1)] if psia_range else None,
                     "rpm_range": rpm_range,
                 },
-=======
->>>>>>> 34190d93
                 "tuning_strategy": "weighted_average_4x4",
                 "affected_areas": "Lean AFR regions",
                 "safety_impact": "Critical - prevents engine damage from lean conditions",
