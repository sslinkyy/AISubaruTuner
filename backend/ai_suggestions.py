--- conflicted
+++ resolved
@@ -76,10 +76,7 @@
                 rpm = lean_rpm.mean()
                 if not lean_rpm.empty:
                     rpm_range = [int(lean_rpm.min()), int(lean_rpm.max())]
-<<<<<<< HEAD
-=======
-
->>>>>>> c6d77275
+
             if "Manifold Absolute Pressure (psi)" in df.columns:
                 psia = df.loc[afr_values > 15.0, "Manifold Absolute Pressure (psi)"].mean()
             if "Engine Speed (rpm)" in df.columns:
