
import React, { useState, useEffect } from 'react';
import './TuneDiffViewer.css';
import CarberryTableDiff from './CarberryTableDiff';

function TuneDiffViewer({ sessionId, selectedChanges, onApproval }) {
    const [diffData, setDiffData] = useState(null);
    const [tableDiff, setTableDiff] = useState(null);
    const [loading, setLoading] = useState(true);
    const [error, setError] = useState(null);

    useEffect(() => {
        fetchDiffData();
    }, [sessionId, selectedChanges]);

    const fetchDiffData = async () => {
        try {
            setLoading(true);

<<<<<<< HEAD
            const diffResponse = await fetch(
                `/api/session/${sessionId}/table_diff/Primary%20Open%20Loop%20Fueling`,
                { headers: { 'Authorization': 'Bearer demo_token' } }
            );

            if (diffResponse.ok) {
                const diff = await diffResponse.json();
                setTableDiff(diff);
            }

            const changesResp = await fetch(
                `/api/session/${sessionId}/tune_changes?detailed=true`,
                { headers: { 'Authorization': 'Bearer demo_token' } }
            );

            if (changesResp.ok) {
                const data = await changesResp.json();
                const detailed = data.detailed_changes || data.changes || [];
                const summary = {
                    totalChanges: data.total_changes || detailed.length,
                    highImpactChanges: detailed.filter(c => (c.priority || '').toLowerCase() === 'high' || (c.priority || '').toLowerCase() === 'critical').length,
                    estimatedPowerChange: data.estimated_power_gain || 'N/A',
                    safetyRating: data.safety_rating || 'Unknown'
                };

                setDiffData({ changes: detailed, summary });
            } else {
                setDiffData({ changes: [], summary: {} });
            }
=======
            const response = await fetch(`/api/session/${sessionId}/table_diff/Primary%20Open%20Loop%20Fueling`, {
                headers: { 'Authorization': 'Bearer demo_token' }
            });

            if (response.ok) {
                const diff = await response.json();
                setTableDiff(diff);
            }

            const mockDiffData = {
                changes: selectedChanges.map((changeId, index) => ({
                    id: changeId,
                    parameter: `Parameter_${index + 1}`,
                    oldValue: `Old_Value_${index + 1}`,
                    newValue: `New_Value_${index + 1}`,
                    changeType: 'modified',
                    impact: index % 2 === 0 ? 'high' : 'medium',
                    description: `Change description for ${changeId}`,
                    affectedCells: Math.floor(Math.random() * 20) + 5
                })),
                summary: {
                    totalChanges: selectedChanges.length,
                    highImpactChanges: Math.floor(selectedChanges.length / 2),
                    estimatedPowerChange: '+5-8 HP',
                    safetyRating: 'Safe'
                }
            };

            setDiffData(mockDiffData);
>>>>>>> fe2c9187
        } catch (err) {
            setError(err.message);
        } finally {
            setLoading(false);
        }
    };

    const getChangeTypeIcon = (changeType) => {
        switch (changeType) {
            case 'increased': return '📈';
            case 'decreased': return '📉';
            case 'modified': return '🔧';
            case 'added': return '➕';
            case 'removed': return '➖';
            default: return '🔄';
        }
    };

    const getImpactColor = (impact) => {
        switch (impact) {
            case 'high': return '#dc3545';
            case 'medium': return '#ffc107';
            case 'low': return '#28a745';
            default: return '#6c757d';
        }
    };

    if (loading) {
        return (
            <div className="tune-diff-viewer">
                <div className="loading-state">
                    <div className="spinner"></div>
                    <p>Generating tune differences...</p>
                </div>
            </div>
        );
    }

    if (error) {
        return (
            <div className="tune-diff-viewer">
                <div className="error-state">
                    <h3>Error Loading Diff</h3>
                    <p>{error}</p>
                </div>
            </div>
        );
    }

    if (!diffData || diffData.changes.length === 0) {
        return (
            <div className="tune-diff-viewer">
                <div className="no-changes">
                    <h3>No Changes Selected</h3>
                    <p>Please go back and select some tuning suggestions to review.</p>
                </div>
            </div>
        );
    }

    return (
        <div className="tune-diff-viewer">
            <div className="diff-header">
                <h2>🔍 Tune Changes Review</h2>
                <p>Review the proposed changes before applying them to your tune</p>
            </div>

            <div className="diff-summary">
                <h3>📊 Change Summary</h3>
                <div className="summary-grid">
                    <div className="summary-item">
                        <span className="summary-label">Total Changes</span>
                        <span className="summary-value">{diffData.summary.totalChanges}</span>
                    </div>
                    <div className="summary-item">
                        <span className="summary-label">High Impact</span>
                        <span className="summary-value">{diffData.summary.highImpactChanges}</span>
                    </div>
                    <div className="summary-item">
                        <span className="summary-label">Est. Power Gain</span>
                        <span className="summary-value">{diffData.summary.estimatedPowerChange}</span>
                    </div>
                    <div className="summary-item">
                        <span className="summary-label">Safety Rating</span>
                        <span className="summary-value safety">{diffData.summary.safetyRating}</span>
                    </div>
                </div>
            </div>

            <div className="changes-list">
                <h3>📝 Detailed Changes</h3>
                {diffData.changes.map((change) => (
                    <div key={change.id} className="change-item">
                        <div className="change-header">
                            <div className="change-title">
                                <span className="change-icon">
                                    {getChangeTypeIcon(change.changeType)}
                                </span>
                                <span className="change-parameter">{change.parameter}</span>
                                <span 
                                    className="impact-badge"
                                    style={{ backgroundColor: getImpactColor(change.impact) }}
                                >
                                    {change.impact.toUpperCase()}
                                </span>
                            </div>
                        </div>

                        <div className="change-details">
                            <div className="value-comparison">
                                <div className="old-value">
                                    <span className="value-label">Current:</span>
                                    <span className="value">{change.oldValue}</span>
                                </div>
                                <div className="arrow">→</div>
                                <div className="new-value">
                                    <span className="value-label">New:</span>
                                    <span className="value">{change.newValue}</span>
                                </div>
                            </div>

                            <div className="change-info">
                                <p className="change-description">{change.description}</p>
                                <p className="affected-cells">
                                    Affects {change.affectedCells} tune map cells
                                </p>
                            </div>
                        </div>
                    </div>
                ))}
            </div>

            {tableDiff && (
                <div className="carberry-container">
                    <h3>📊 Table Preview</h3>
                    <CarberryTableDiff diff={tableDiff} />
                </div>
            )}

            <div className="diff-actions">
                <div className="safety-notice">
                    <h4>⚠️ Important Safety Notice</h4>
                    <p>
                        These changes have been validated for safety, but always start with conservative 
                        settings and gradually increase performance modifications. Monitor your engine 
                        closely after applying any changes.
                    </p>
                </div>

                <div className="action-buttons">
                    <button 
                        className="btn-approve"
                        onClick={onApproval}
                    >
                        ✅ Apply Changes to Tune
                    </button>
                </div>
            </div>
        </div>
    );
}

export default TuneDiffViewer;<|MERGE_RESOLUTION|>--- conflicted
+++ resolved
@@ -17,7 +17,7 @@
         try {
             setLoading(true);
 
-<<<<<<< HEAD
+
             const diffResponse = await fetch(
                 `/api/session/${sessionId}/table_diff/Primary%20Open%20Loop%20Fueling`,
                 { headers: { 'Authorization': 'Bearer demo_token' } }
@@ -47,7 +47,7 @@
             } else {
                 setDiffData({ changes: [], summary: {} });
             }
-=======
+
             const response = await fetch(`/api/session/${sessionId}/table_diff/Primary%20Open%20Loop%20Fueling`, {
                 headers: { 'Authorization': 'Bearer demo_token' }
             });
@@ -77,7 +77,7 @@
             };
 
             setDiffData(mockDiffData);
->>>>>>> fe2c9187
+
         } catch (err) {
             setError(err.message);
         } finally {
