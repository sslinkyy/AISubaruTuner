--- conflicted
+++ resolved
@@ -17,10 +17,7 @@
         try {
             setLoading(true);
 
-<<<<<<< HEAD
-=======
-
->>>>>>> fb6f97bc
+
             const diffResponse = await fetch(
                 `/api/session/${sessionId}/table_diff/Primary%20Open%20Loop%20Fueling`,
                 { headers: { 'Authorization': 'Bearer demo_token' } }
@@ -46,7 +43,7 @@
                     safetyRating: data.safety_rating || 'Unknown'
                 };
 
-<<<<<<< HEAD
+
                 const processed = detailed.map(ch => ({
                     id: ch.id,
                     parameter: ch.table_name || ch.parameter || 'Unknown',
@@ -62,7 +59,7 @@
             } else {
                 setDiffData({ changes: [], summary: {} });
             }
-=======
+
                 setDiffData({ changes: detailed, summary });
             } else {
                 setDiffData({ changes: [], summary: {} });
@@ -98,7 +95,7 @@
 
             setDiffData(mockDiffData);
 
->>>>>>> fb6f97bc
+
         } catch (err) {
             setError(err.message);
         } finally {
