--- conflicted
+++ resolved
@@ -39,9 +39,8 @@
 
 This starts the API at <http://localhost:8000>.
 Set the `JWT_SECRET` environment variable to the shared secret used for verifying
-<<<<<<< HEAD
 JWT bearer tokens.
-=======
+
 JWT bearer tokens. During development you can bypass authentication entirely by
 setting `DISABLE_JWT_AUTH=1` when launching the server.
 
@@ -58,7 +57,6 @@
 $Env:DISABLE_JWT_AUTH=1
 uvicorn backend.main:app --reload
 ```
->>>>>>> c6d77275
 
 ### React app
 
