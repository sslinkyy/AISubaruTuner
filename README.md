# AI Subaru Tuning Platform

This project provides a FastAPI backend and React frontend for managing Subaru tuning files and datalogs.  It archives data, analyzes logs and tunes, and guides users through safe engine tuning with help from built-in AI agents.

## Installation

### Backend

Use Python 3.11+ and install dependencies:

```bash
pip install -r backend/requirements.txt
```

### Frontend

Install Node.js packages inside the `frontend` folder:

```bash
cd frontend
npm install
```

## Running the applications

### FastAPI server

Before starting the server, install the backend requirements:

```bash
pip install -r backend/requirements.txt
```

Then run the API with Uvicorn:

```bash
uvicorn backend.main:app --reload
```

This starts the API at <http://localhost:8000>.
Set the `JWT_SECRET` environment variable to the shared secret used for verifying
JWT bearer tokens.

JWT bearer tokens. During development you can bypass authentication entirely by
setting `DISABLE_JWT_AUTH=1` when launching the server.

Example (Linux/macOS shell):

```bash
export DISABLE_JWT_AUTH=1
uvicorn backend.main:app --reload
```

Example (Windows PowerShell):

```powershell
$Env:DISABLE_JWT_AUTH=1
uvicorn backend.main:app --reload
```

### React app

From the `frontend` folder execute:

```bash
npm start
```

The development server will open at <http://localhost:3000> and proxy API requests to the FastAPI server.

## Testing

### Backend tests

Install the backend dependencies and run unit tests with:


```bash
pip install -r backend/requirements.txt
pytest
```

### Frontend tests

In the `frontend` folder run:

```bash
npm test
```

## AI agents

The application coordinates several specialized agents:

- **tuning-ai** – provides expert tuning recommendations using datalog and tune analysis while warning of unsafe changes.
- **carberry-parser** – interprets Carberry/ROMRaider definition and tune files, exposing structured data.
- **datalog-analyzer** – indexes and visualizes datalogs, comparing runs and flagging anomalies.
- **ui-ux-pro** – ensures the interface is clear and accessible for beginners and experts.
- **db-archivist** – manages storage, versioning and integrity of tune files and datalogs.
- **supervisor** – oversees all agents, delegating tasks and enforcing standards.

These agents collaborate through documented APIs and follow strict safety and accessibility requirements.

The UI now includes a **Tune Info Panel** that exposes ROM metadata such as file name, checksum, parser version and table counts for each session.
<<<<<<< HEAD
Users can now browse the unmodified ROM tables right after uploading a tune. Tables expand into 2D or 3D grids with axis headers so you can inspect raw values before any changes are applied. A dedicated **Debug** view exposes full session details and API responses for troubleshooting.
=======
Users can now browse the unmodified ROM tables right after uploading a tune. The viewer displays tables in a collapsible tree so you can inspect values before any changes are applied. A dedicated **Debug** view exposes full session details and API responses for troubleshooting.
>>>>>>> 5db8bd03

## Data Verification

See `docs/data_validation.md` for a checklist of metadata and change details exposed by the platform. For a sample explanation of a detected AFR issue and how a tune change is presented to the user, read `docs/tune_change_example.md`.<|MERGE_RESOLUTION|>--- conflicted
+++ resolved
@@ -102,11 +102,8 @@
 These agents collaborate through documented APIs and follow strict safety and accessibility requirements.
 
 The UI now includes a **Tune Info Panel** that exposes ROM metadata such as file name, checksum, parser version and table counts for each session.
-<<<<<<< HEAD
 Users can now browse the unmodified ROM tables right after uploading a tune. Tables expand into 2D or 3D grids with axis headers so you can inspect raw values before any changes are applied. A dedicated **Debug** view exposes full session details and API responses for troubleshooting.
-=======
-Users can now browse the unmodified ROM tables right after uploading a tune. The viewer displays tables in a collapsible tree so you can inspect values before any changes are applied. A dedicated **Debug** view exposes full session details and API responses for troubleshooting.
->>>>>>> 5db8bd03
+
 
 ## Data Verification
 
