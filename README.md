--- conflicted
+++ resolved
@@ -47,11 +47,9 @@
 
 ### Backend tests
 
-<<<<<<< HEAD
 Install the backend dependencies and then run unit tests:
-=======
 Install the backend dependencies and run unit tests with:
->>>>>>> 232d8dbf
+
 
 ```bash
 pip install -r backend/requirements.txt
